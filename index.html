<!DOCTYPE html>
<html lang="ja">
  <head>
    <meta charset="utf-8" />
    <meta
      name="viewport"
      content="width=device-width,initial-scale=1,viewport-fit=cover"
    />
    <title>Paint (UI fixed)</title>
    <style>
      :root {
        --ui: 34px;
        /* 最小高さ */
        --gap: 6px;
        --headerH: 48px;
        /* JSで実高に更新 */
        font-synthesis-weight: none;
      }

      * {
        box-sizing: border-box;
      }

      html,
      body {
        margin: 0;
        font-family: system-ui, -apple-system, "Segoe UI", Roboto,
          "Helvetica Neue", Arial, "Noto Sans JP", sans-serif;
        overflow: hidden;
      }

      /* ← 固定高さをやめて自動高さ。折り返しやオーバーフローに強くする */
      header,
      footer {
        min-height: var(--ui);
        display: flex;
        align-items: center;
        gap: var(--gap);
        padding: 6px 8px;
        border-bottom: 1px solid #ddd;
        overflow: hidden;
      }

      footer {
        border-top: 1px solid #ddd;
        border-bottom: none;
      }

      /* ← ツールバーは横スクロールで詰める。親headerは伸びない */
      #systems,
      #tools,
      #geotools,
      #texttools {
        display: flex;
        align-items: center;
        gap: var(--gap);
        flex-wrap: wrap;
        /* 2行に折り返し */
        white-space: normal;
        flex: 1 1 auto;
        padding-bottom: 2px;
        overflow: auto;
        /* ← autoでOK */
        min-width: 0;
        /* ← これが肝 */
        scrollbar-gutter: stable both-edges;
        /* ← 常時レール確保 */
      }

      #tools::-webkit-scrollbar {
        width: 8px;
        height: 8px;
        background: #f0f0f0;
        /* ← レールを常時描画 */
      }

      #tools::-webkit-scrollbar-thumb {
        background: #ccc;
        border-radius: 4px;
      }

      /* ← グリッドの行高も auto に変更（以前は var(--ui) で固定だった） */
      #app {
        display: grid;
        grid-template-rows: auto 1fr auto;
        height: 100dvh;
      }

      #stage {
        position: relative;
        background: #f6f6f6;
        overflow: scroll;
      }

      #stage::-webkit-scrollbar {
        width: 8px;
        height: 8px;
      }

      #stage::-webkit-scrollbar-thumb {
        background: #ccc;
        border-radius: 4px;
      }

      canvas {
        position: absolute;
        inset: 0;
        image-rendering: pixelated;
        z-index: 0;
      }

      #overlay {
        pointer-events: none;
        z-index: 1;
      }

      /* ← エディタレイヤは transform 原点を左上に固定し、拡縮時のズレを防止 */
      #editorLayer {
        position: absolute;
        inset: 0;
        pointer-events: none;
        /* 編集時のみ JS で auto に */
        z-index: 2;
        transform-origin: 0 0;
        /* ← 原点固定でズレ/ぼけ防止 */
        will-change: transform;
      }

      button,
      select,
      input[type="color"],
      input[type="number"] {
        height: 28px;
      }

      .tool {
        padding: 4px 8px;
        flex: none;
      }

      .row {
        display: flex;
        align-items: center;
        gap: var(--gap);
      }

      .sep {
        width: 1px;
        height: 22px;
        background: #e2e2e2;
        margin: 0 4px;
      }

      #status {
        font-size: 12px;
        color: #555;
      }

      .active {
        outline: 2px solid #4a90e2;
      }

      /* 調整パネルをヘッダの実高に追従。 z-indexで最前面へ */
      #adjustPanel {
        position: fixed;
        right: 12px;
        top: calc(var(--headerH) + 8px);
        width: 280px;
        background: #fff;
        border: 1px solid #ddd;
        border-radius: 8px;
        box-shadow: 0 8px 24px rgba(0, 0, 0, 0.12);
        padding: 10px;
        display: none;
        z-index: 999;
        /* ← いちばん上 */
      }

      #adjustPanel h3 {
        margin: 4px 0 8px;
        font-size: 14px;
      }

      #adjustPanel .row {
        justify-content: space-between;
      }

      #adjustPanel label {
        font-size: 12px;
        color: #333;
      }

      #adjustPanel input[type="range"] {
        width: 160px;
        height: 20px;
      }

      #adjustPanel .actions {
        display: flex;
        gap: 8px;
        justify-content: flex-end;
        margin-top: 8px;
      }

      #fileInput {
        display: none;
      }

      .badge {
        font-size: 12px;
        padding: 2px 6px;
        border: 1px solid #ddd;
        border-radius: 4px;
      }

      /* 必須: テキスト編集ボックスの見た目と配置 */
      .text-editor {
        position: absolute;
        /* ← これが無いと left/top が効かない */
        min-width: 40px;
        min-height: 24px;
        padding: 4px 6px;
        outline: 1px dashed #4a90e2;
        background: transparent;
        white-space: pre-wrap;
        color: #000;
        font: 16px/1.4 system-ui, sans-serif;
        /* 初期フォント */
        pointer-events: auto;
        user-select: text;
      }
      #layerPanel {
        display: flex;
        flex-direction: column;
        gap: 4px;
        max-height: 200px;
        overflow-y: auto;
      }
      #layerList {
        list-style: none;
        margin: 0;
        padding: 0;
        display: flex;
        flex-direction: column;
        gap: 2px;
      }
      .layer-item {
        display: flex;
        align-items: center;
        gap: 4px;
        padding: 2px 4px;
        border: 1px solid #ccc;
        background: #fff;
      }
      .layer-item.active {
        background: #b3d7ff;
      }
      .layer-item .handle {
        cursor: move;
        user-select: none;
      }
      .layer-item input[type="range"] {
        width: 60px;
      }
    </style>
  </head>

  <body>
    <div id="app">
      <header>
        <div id="systems" class="row">
          <button id="open">開く</button
          ><input id="fileInput" type="file" accept="image/*" />
          <button id="savePNG">保存 PNG</button>
          <button id="saveJPG">保存 JPEG</button>
          <button id="saveWEBP">保存 WebP</button>
          <div class="sep"></div>
          <button id="adjustBtn">調整</button>
          <div class="sep"></div>
          <button id="fit">画面に合わせる</button>
          <button id="actual">100%</button>

          <div class="row" style="margin-left: auto; gap: 12px">
            <button id="restoreBtn" style="display: none">前回復元</button>
          </div>
          <div class="sep"></div>
          <button id="undo">Undo</button>
          <button id="redo">Redo</button>
          <button id="clear">全消去</button>
        </div>
        <div id="tools" class="row">
          <button class="tool" data-tool="selectRect" title="M">選択</button>
          <button id="copyBtn" title="Ctrl+C">コピー</button>
          <button id="cutBtn" title="Ctrl+X">カット</button>
          <button id="pasteBtn" title="Ctrl+V">ペースト</button>
          <div class="sep"></div>
          <button class="tool" data-tool="pencil" title="P">鉛筆</button>
          <button class="tool" data-tool="pencilClick" title="Shift+P">鉛筆(オフドラッグ)</button>
          <button class="tool" data-tool="brush" title="B">ブラシ</button>
          線幅 <input id="brush" type="range" min="1" max="64" value="4" />
          滑らかさ <input id="smooth" type="range" min="0" max="1" step="0.05" value="0.55" />
          間隔 <input id="spacing" type="range" min="0.1" max="1" step="0.05" value="0.4" />
          <button class="tool" data-tool="eraser" title="E">消しゴム</button>
          <button class="tool" data-tool="eraserClick" title="Shift+E">消しゴム(オフドラッグ)</button>
          <button class="tool" data-tool="eyedropper" title="I">
            スポイト
          </button>
          <button class="tool" data-tool="bucket" title="F">バケツ</button>
          <div class="sep"></div>
<<<<<<< HEAD
=======
          線幅 <input id="brush" type="range" min="1" max="64" value="4" />
          滑らかさ <input id="smooth" type="range" min="0" max="1" step="0.05" value="0.55" />
          <div class="sep"></div>
>>>>>>> 23aa0528
          線色 <input id="color" type="color" value="#000000" /> 塗色
          <input id="color2" type="color" value="#ffffff" />
          <div class="sep"></div>
          <div id="layerPanel">
            <div style="display: flex; gap: 4px; align-items: center">
              <button id="addLayerBtn">＋</button>
              <button id="delLayerBtn">－</button>
            </div>
            <ul id="layerList"></ul>
          </div>
          <div class="sep"></div>
        </div>
        <div id="geotools" class="row">
          <button class="tool" data-tool="line" title="L">直線</button>
          <button class="tool" data-tool="rect" title="R">矩形</button>
          <button class="tool" data-tool="ellipse" title="O">楕円</button>
          <button class="tool" data-tool="quad" title="Q">2次ベジェ</button>
          <button class="tool" data-tool="cubic" title="C">3次ベジェ</button>
          <button class="tool" data-tool="arc" title="A">円弧</button>
          <button class="tool" data-tool="sector" title="S">扇形</button>
          <button class="tool" data-tool="catmull" title="U">Catmull</button>
          <button class="tool" data-tool="bspline" title="B">
            Bスプライン
          </button>
          <button class="tool" data-tool="nurbs" title="N">NURBS</button>
          <label class="row badge"
            >重み
            <input
              id="nurbsWeight"
              type="number"
              value="1"
              step="0.1"
              style="width: 60px"
          /></label>
          <button class="tool" data-tool="ellipse2" title="E">
            楕円(回転)
          </button>
          <button class="tool" data-tool="freehand" title="H">補間描画</button>
          <button class="tool" data-tool="freehandClick" title="Shift+H">補間描画(オフドラッグ)</button>
          <label class="row badge"
            >塗り <input id="fillOn" type="checkbox" checked
          /></label>
          <label class="row badge"
            >AA <input id="antialias" type="checkbox"
          /></label>
        </div>
        <div id="texttools" class="row">
          <button class="tool" data-tool="text" title="T">テキスト</button>
          <select id="fontFamily">
            <option value="system-ui, sans-serif">System</option>
            <option value='"Noto Sans JP", sans-serif'>Noto Sans JP</option>
            <option value="serif">Serif</option>
            <option value="monospace">Monospace</option>
          </select>
          <input
            id="fontSize"
            type="number"
            min="8"
            max="200"
            value="24"
            style="width: 64px"
          />
        </div>
      </header>

      <div id="stage">
        <canvas id="base"></canvas>
        <canvas id="overlay"></canvas>
        <div id="editorLayer"></div>
      </div>

      <footer class="row">
        <div id="status">準備完了</div>
        
        <div style="margin-left: auto">
          <span id="autosaveBadge" style="white-space: nowrap">AutoSave: —</span>
          ズーム: <span id="zoomPct">100%</span></span>
          Space+ドラッグ=パン / Ctrl+ホイール=ズーム / 中ボタン=パン /
          Shift=拘束 / Esc=解除
        </div>
      </footer>
    </div>

    <!-- 調整パネル（中身は前回と同じ） -->
    <div id="adjustPanel" role="dialog" aria-label="調整">
      <h3>調整（選択があれば選択範囲に適用）</h3>
      <div class="row">
        <label>明るさ</label
        ><input
          id="adjBrightness"
          type="range"
          min="-100"
          max="100"
          value="0"
        />
      </div>
      <div class="row">
        <label>コントラスト</label
        ><input id="adjContrast" type="range" min="-100" max="100" value="0" />
      </div>
      <div class="row">
        <label>彩度</label
        ><input
          id="adjSaturation"
          type="range"
          min="-100"
          max="100"
          value="0"
        />
      </div>
      <div class="row">
        <label>色相</label
        ><input id="adjHue" type="range" min="-180" max="180" value="0" />
      </div>
      <div class="row">
        <label>反転</label><input id="adjInvert" type="checkbox" />
      </div>
      <div class="actions">
        <button id="adjReset">リセット</button>
        <button id="adjCancel">キャンセル</button>
        <button id="adjApply">適用</button>
      </div>
    </div>

    <script type="module">
      /* ===== helpers ===== */
      const clamp = (v, a, b) => Math.min(b, Math.max(a, v));
      const dpr = () => window.devicePixelRatio || 1;
      const toHex = (r, g, b) =>
        "#" + [r, g, b].map((x) => x.toString(16).padStart(2, "0")).join("");
      const nowFmt = () => new Date().toLocaleTimeString();

      /* ===== DOM ===== */
      const base = document.getElementById("base");
      const overlay = document.getElementById("overlay");
      const editorLayer = document.getElementById("editorLayer");
      const stage = document.getElementById("stage");
      const zoomEl = document.getElementById("zoomPct");
      const statusEl = document.getElementById("status");
      const autosaveBadge = document.getElementById("autosaveBadge");
      const restoreBtn = document.getElementById("restoreBtn");
      const nurbsWeightEl = document.getElementById("nurbsWeight");

      const headerEl = document.querySelector("header");
      function syncHeaderHeight() {
        if (!headerEl) return;
        const h = Math.ceil(headerEl.getBoundingClientRect().height);
        document.documentElement.style.setProperty("--headerH", h + "px");
      }

      function centerStageScroll() {
        stage.scrollLeft = (stage.scrollWidth - stage.clientWidth) / 2;
        stage.scrollTop = (stage.scrollHeight - stage.clientHeight) / 2;
      }
      new ResizeObserver(() => syncHeaderHeight()).observe(headerEl);
      window.addEventListener("load", syncHeaderHeight);
      window.addEventListener("resize", syncHeaderHeight);
      window.addEventListener("load", centerStageScroll);
      window.addEventListener("resize", centerStageScroll);

      // 追加：エディタ外クリックでテキスト確定（先に走らせるため capture:true）
      document.addEventListener(
        "pointerdown",
        (e) => {
          if (
            activeEditor &&
            !(e.target && e.target.closest && e.target.closest(".text-editor"))
          ) {
            cancelTextEditing(true);
            engine.requestRepaint();
          }
        },
        { capture: true }
      );

      /* ===== work bitmap ===== */
      const bmp = document.createElement("canvas");
      const bctx = bmp.getContext("2d", { willReadFrequently: true });
      const clipCanvas = document.createElement("canvas");
      const clipCtx = clipCanvas.getContext("2d");
      const layers = [];
      let activeLayer = 0;

      function flattenLayers(ctx) {
        ctx.clearRect(0, 0, bmp.width, bmp.height);
        for (let i = 0; i < layers.length; i++) {
          const l = layers[i];
          if (!l.visible) continue;
          ctx.save();
          ctx.globalAlpha = l.opacity ?? 1;
          ctx.globalCompositeOperation = l.mode || "source-over";
          if (l.clip && i > 0) {
            clipCtx.clearRect(0, 0, bmp.width, bmp.height);
            clipCtx.drawImage(layers[i - 1], 0, 0);
            clipCtx.globalCompositeOperation = "source-in";
            clipCtx.drawImage(l, 0, 0);
            ctx.drawImage(clipCanvas, 0, 0);
          } else {
            ctx.drawImage(l, 0, 0);
          }
          ctx.restore();
        }
      }

      function renderLayers() {
        flattenLayers(bctx);
      }

      function updateLayerList() {
        const list = document.getElementById("layerList");
        if (!list) return;
        list.innerHTML = "";
        layers.forEach((l, i) => {
          const li = document.createElement("li");
          li.className = "layer-item" + (i === activeLayer ? " active" : "");
          li.draggable = true;
          li.dataset.index = i;

          li.addEventListener("dragstart", (e) => {
            e.dataTransfer.setData("text/plain", i);
          });
          li.addEventListener("dragover", (e) => e.preventDefault());
          li.addEventListener("drop", (e) => {
            e.preventDefault();
            const from = parseInt(e.dataTransfer.getData("text/plain"));
            const to = parseInt(li.dataset.index);
            moveLayer(from, to);
          });

          const handle = document.createElement("span");
          handle.textContent = "≡";
          handle.className = "handle";
          li.appendChild(handle);

          const vis = document.createElement("input");
          vis.type = "checkbox";
          vis.checked = l.visible;
          vis.addEventListener("change", () => {
            l.visible = vis.checked;
            renderLayers();
            engine.requestRepaint();
          });
          li.appendChild(vis);

          // const name = document.createElement("span");
          // name.textContent = `Layer ${i + 1}`;
          // name.style.flex = "1";
          // name.addEventListener("click", () => setActiveLayer(i));
          // li.appendChild(name);

          const name = document.createElement("span");
          name.textContent =
            typeof l.name === "string" && l.name ? l.name : `Layer ${i + 1}`;
          name.style.flex = "1";
          name.style.userSelect = "none";
          name.title = "ダブルクリックで名前変更 / クリックで選択";

          // クリックで選択（既存動作維持）
          name.addEventListener("click", (ev) => {
            ev.stopPropagation();
            setActiveLayer(i);
          });

          // ダブルクリックで名称編集
          name.addEventListener("dblclick", (ev) => {
            ev.stopPropagation();
            const old =
              typeof l.name === "string" && l.name ? l.name : `Layer ${i + 1}`;
            const input = document.createElement("input");
            input.type = "text";
            input.value = old;
            input.style.width = "100%";
            input.style.font = "inherit";
            input.style.padding = "0";
            input.style.margin = "0";
            input.style.border = "1px solid #999";

            // コミット処理
            const commit = () => {
              const v = input.value.trim();
              l.name = v || old; // 空なら旧名を維持
              updateLayerList(); // 再描画
            };
            const cancel = () => updateLayerList();

            input.addEventListener("keydown", (e) => {
              if (e.key === "Enter") {
                e.preventDefault();
                commit();
              } else if (e.key === "Escape") {
                e.preventDefault();
                cancel();
              }
            });
            input.addEventListener("blur", commit);

            // name を input に差し替え
            li.replaceChild(input, name);
            input.focus();
            input.select();
          });

          li.appendChild(name);

          const op = document.createElement("input");
          op.type = "range";
          op.min = 0;
          op.max = 1;
          op.step = 0.01;
          op.value = l.opacity;
          op.addEventListener("input", () => {
            l.opacity = parseFloat(op.value);
            renderLayers();
            engine.requestRepaint();
          });
          li.appendChild(op);

          const mode = document.createElement("select");
          [
            "source-over",
            "multiply",
            "screen",
            "overlay",
            "darken",
            "lighten",
            "color",
            "difference",
          ].forEach((m) => {
            const o = document.createElement("option");
            o.value = m;
            o.textContent = m;
            if (l.mode === m) o.selected = true;
            mode.appendChild(o);
          });
          mode.addEventListener("change", () => {
            l.mode = mode.value;
            renderLayers();
            engine.requestRepaint();
          });
          li.appendChild(mode);

          const clip = document.createElement("input");
          clip.type = "checkbox";
          clip.checked = l.clip;
          clip.title = "Clip to below";
          clip.addEventListener("change", () => {
            l.clip = clip.checked;
            renderLayers();
            engine.requestRepaint();
          });
          li.appendChild(clip);

          list.appendChild(li);
        });
      }

      function setActiveLayer(i) {
        if (i < 0 || i >= layers.length) return;
        activeLayer = i;
        // no direct assignment to engine.ctx; getter reflects active layer
        updateLayerList();
        renderLayers();
        engine.requestRepaint();
      }

      function moveLayer(from, to) {
        if (
          from === to ||
          from < 0 ||
          to < 0 ||
          from >= layers.length ||
          to >= layers.length
        )
          return;
        const [l] = layers.splice(from, 1);
        layers.splice(to, 0, l);
        engine.history.stack.forEach((p) => {
          if (p.layer === from) p.layer = to;
          else if (from < to && p.layer > from && p.layer <= to) p.layer--;
          else if (to < from && p.layer >= to && p.layer < from) p.layer++;
        });
        setActiveLayer(to);
        renderLayers();
        updateLayerList();
      }

      // function addLayer() {
      //   const c = document.createElement("canvas");
      //   c.width = bmp.width;
      //   c.height = bmp.height;
      //   c.visible = true;
      //   c.opacity = 1;
      //   c.mode = "source-over";
      //   c.clip = false;
      //   const idx = Math.min(activeLayer + 1, layers.length);
      //   layers.splice(idx, 0, c);
      //   setActiveLayer(idx);
      // }

      function addLayer() {
        const c = document.createElement("canvas");
        c.width = bmp.width;
        c.height = bmp.height;
        c.visible = true;
        c.opacity = 1;
        c.mode = "source-over";
        c.clip = false;

        // 追加：レイヤ固有のidとname（並べ替えで変わらない）
        if (c._id == null)
          c._id =
            crypto && crypto.randomUUID
              ? crypto.randomUUID()
              : "L" + Date.now() + Math.random().toString(16).slice(2);
        if (typeof c.name !== "string" || !c.name)
          c.name = `Layer ${layers.length + 1}`;

        const idx = Math.min(activeLayer + 1, layers.length);
        layers.splice(idx, 0, c);
        setActiveLayer(idx);
      }

      function deleteLayer() {
        if (layers.length <= 1) return;

        // 履歴スタック内の削除されるレイヤーを参照するエントリを調整
        engine.history.stack = engine.history.stack.filter((p) => {
          if (p.layer === activeLayer) return false; // 削除レイヤーの履歴を除去
          if (p.layer > activeLayer) p.layer--; // より上位のレイヤー番号を調整
          return true;
        });

        layers.splice(activeLayer, 1);
        if (activeLayer >= layers.length) activeLayer = layers.length - 1;
        setActiveLayer(activeLayer);
      }

      /* ===== display resize ===== */
      function resizeCanvasToDisplaySize(canvas, cssW, cssH) {
        const ratio = dpr();
        const w = Math.floor(cssW * ratio),
          h = Math.floor(cssH * ratio);
        if (canvas.width !== w || canvas.height !== h) {
          canvas.width = w;
          canvas.height = h;
        }
      }

      /* ===== store ===== */
      function createStore(initial) {
        let state = { ...initial };
        const subs = new Set();
        return {
          getState: () => state,
          set(p) {
            state = { ...state, ...p };
            subs.forEach((f) => f(state));
          },
          subscribe(f) {
            subs.add(f);
            return () => subs.delete(f);
          },
        };
      }

      /* ===== viewport ===== */
      class Viewport {
        constructor() {
          this.zoom = 1;
          this.panX = 0;
          this.panY = 0;
        }
        screenToImage(x, y) {
          return {
            x: (x - this.panX) / this.zoom,
            y: (y - this.panY) / this.zoom,
          };
        }
        imageToScreen(x, y) {
          return { x: x * this.zoom + this.panX, y: y * this.zoom + this.panY };
        }
      }

      /* ===== history ===== */
      class History {
        constructor() {
          this.stack = [];
          this.index = -1;
        }
        pushPatch(p) {
          this.stack.length = this.index + 1;
          this.stack.push(p);
          this.index++;
        }
        undo() {
          if (this.index < 0) return null;
          return this.stack[this.index--];
        }
        redo() {
          if (this.index >= this.stack.length - 1) return null;
          return this.stack[++this.index];
        }
      }

      /* ===== engine ===== */
      class Engine {
        constructor(store, vp) {
          this.store = store;
          this.vp = vp;
          this.history = new History();
          this.tools = new Map();
          this.current = null;
          this.selection = null;
          this._antsPhase = 0;
          this._preStrokeCanvas = null;
          this._pendingRect = null;
          this.filterPreview = null; // {canvas, x, y}
          this._bindEvents();
          this.requestRepaint = this.requestRepaint.bind(this);
          const tick = () => {
            this._antsPhase = (this._antsPhase + 1) % 16;
            this.requestRepaint();
            requestAnimationFrame(tick);
          };
          requestAnimationFrame(tick);
        }
        get ctx() {
          return layers[activeLayer].getContext("2d", {
            willReadFrequently: true,
          });
        }
        setTool(id) {
          if (this.current && this.current.cancel) this.current.cancel();
          this.current = this.tools.get(id);
          base.style.cursor = this.current?.cursor || "default";
        }
        register(t) {
          this.tools.set(t.id, t);
        }
        clearSelection() {
          this.selection = null;
          this.current && (this.current.previewRect = null);
        }
        pointInRect(p, r) {
          return p.x >= r.x && p.y >= r.y && p.x < r.x + r.w && p.y < r.y + r.h;
        }

        beginStrokeSnapshot() {
          this._preStrokeCanvas = document.createElement("canvas");
          const layer = layers[activeLayer];
          this._preStrokeCanvas.width = layer.width;
          this._preStrokeCanvas.height = layer.height;
          this._preStrokeCanvas.getContext("2d").drawImage(layer, 0, 0);
          this._strokeLayer = activeLayer;
          this._pendingRect = null;
        }
        expandPendingRectByRect(x, y, w, h) {
          const minX = Math.max(0, Math.floor(x)),
            minY = Math.max(0, Math.floor(y)),
            maxX = Math.min(bmp.width, Math.ceil(x + w)),
            maxY = Math.min(bmp.height, Math.ceil(y + h));
          if (!this._pendingRect)
            this._pendingRect = { minX, minY, maxX, maxY };
          else {
            this._pendingRect.minX = Math.min(this._pendingRect.minX, minX);
            this._pendingRect.minY = Math.min(this._pendingRect.minY, minY);
            this._pendingRect.maxX = Math.max(this._pendingRect.maxX, maxX);
            this._pendingRect.maxY = Math.max(this._pendingRect.maxY, maxY);
          }
        }
        expandPendingRect(x, y, r = 1) {
          this.expandPendingRectByRect(x - r * 2, y - r * 2, r * 4, r * 4);
        }
        finishStrokeToHistory() {
          if (!this._preStrokeCanvas || !this._pendingRect) {
            this._preStrokeCanvas = null;
            this._pendingRect = null;
            return;
          }
          const rect = {
            x: this._pendingRect.minX,
            y: this._pendingRect.minY,
            w: Math.max(1, this._pendingRect.maxX - this._pendingRect.minX),
            h: Math.max(1, this._pendingRect.maxY - this._pendingRect.minY),
          };
          const pre = this._preStrokeCanvas
            .getContext("2d")
            .getImageData(rect.x, rect.y, rect.w, rect.h);
          const layer = layers[this._strokeLayer];
          const aft = layer
            .getContext("2d")
            .getImageData(rect.x, rect.y, rect.w, rect.h);
          this.history.pushPatch({
            layer: this._strokeLayer,
            rect,
            before: pre,
            after: aft,
          });
          this._preStrokeCanvas = null;
          this._pendingRect = null;
          renderLayers();
        }

        requestRepaint() {
          renderLayers();
          const css = stage.getBoundingClientRect();
          resizeCanvasToDisplaySize(base, css.width, css.height);
          resizeCanvasToDisplaySize(overlay, css.width, css.height);
          const ratio = dpr();
          const ctx = base.getContext("2d");
          const aa = this.store.getState().antialias;
          ctx.setTransform(1, 0, 0, 1, 0, 0);
          ctx.clearRect(0, 0, base.width, base.height);
          ctx.setTransform(
            ratio * this.vp.zoom,
            0,
            0,
            ratio * this.vp.zoom,
            ratio * this.vp.panX,
            ratio * this.vp.panY
          );
          ctx.imageSmoothingEnabled = aa;
          ctx.drawImage(bmp, 0, 0);

          const octx = overlay.getContext("2d");
          octx.setTransform(1, 0, 0, 1, 0, 0);
          octx.clearRect(0, 0, overlay.width, overlay.height);
          octx.setTransform(
            ratio * this.vp.zoom,
            0,
            0,
            ratio * this.vp.zoom,
            ratio * this.vp.panX,
            ratio * this.vp.panY
          );
          octx.imageSmoothingEnabled = aa;
          const rendering = aa ? "auto" : "pixelated";
          base.style.imageRendering = rendering;
          overlay.style.imageRendering = rendering;

          // 調整プレビュー
          if (this.filterPreview) {
            const { canvas, x, y } = this.filterPreview;
            octx.drawImage(canvas, x || 0, y || 0);
          }

          if (this.current && this.current.drawPreview) {
            this.current.drawPreview(octx);
          }

          // 選択の蟻枠／フロート
          if (this.selection) {
            const sel = this.selection;
            if (sel.floatCanvas) {
              octx.drawImage(sel.floatCanvas, sel.pos.x, sel.pos.y);
            }
            const r = this.current?.previewRect || sel.rect;
            if (r) {
              this.drawAnts(octx, r);
            }
          }
          // エディタDOMの変換
          editorLayer.style.transform = `translate(${this.vp.panX}px, ${this.vp.panY}px) scale(${this.vp.zoom})`;
          zoomEl.textContent = Math.round(this.vp.zoom * 100) + "%";
        }
        drawAnts(octx, r) {
          octx.save();
          octx.lineWidth = 1;
          octx.strokeStyle = "#000";
          octx.setLineDash([6, 4]);
          octx.lineDashOffset = -this._antsPhase;
          octx.strokeRect(r.x + 0.5, r.y + 0.5, r.w, r.h);
          octx.strokeStyle = "#fff";
          octx.lineDashOffset = 6 - this._antsPhase;
          octx.strokeRect(r.x + 0.5, r.y + 0.5, r.w, r.h);
          octx.restore();
        }

        undo() {
          const p = this.history.undo();
          if (!p) return;
          layers[p.layer]
            .getContext("2d")
            .putImageData(p.before, p.rect.x, p.rect.y);
          renderLayers();
          this.requestRepaint();
        }
        redo() {
          const p = this.history.redo();
          if (!p) return;
          layers[p.layer]
            .getContext("2d")
            .putImageData(p.after, p.rect.x, p.rect.y);
          renderLayers();
          this.requestRepaint();
        }

        _bindEvents() {
          // const pointer = (e) => {
          //   const r = base.getBoundingClientRect();
          //   const sx = e.clientX - r.left;
          //   const sy = e.clientY - r.top;
          //   const img = this.vp.screenToImage(sx, sy);
          //   return {
          //     sx,
          //     sy,
          //     img,
          //     shift: e.shiftKey,
          //     button: e.button, // マウスボタン情報
          //     detail: e.detail, // クリック回数（ダブルクリック検出）
          //   };
          // };

          let lastClickTS = 0,
            lastClickX = 0,
            lastClickY = 0,
            lastClickCount = 0;
          const DC_TIME = 350; // 350ms以内なら連続クリック扱い
          const DC_DIST = 4; // 4px以内なら同じ位置とみなす

          const pointer = (e) => {
            const r = base.getBoundingClientRect();
            const sx = e.clientX - r.left;
            const sy = e.clientY - r.top;
            const img = this.vp.screenToImage(sx, sy);

            let detail;
            if (e.type === "pointerdown" && e.button === 0) {
              const now = e.timeStamp || performance.now();
              const dt = now - lastClickTS;
              const dx = sx - lastClickX;
              const dy = sy - lastClickY;
              if (dt <= DC_TIME && dx * dx + dy * dy <= DC_DIST * DC_DIST) {
                lastClickCount = Math.min(lastClickCount + 1, 2);
              } else {
                lastClickCount = 1;
              }
              lastClickTS = now;
              lastClickX = sx;
              lastClickY = sy;
              detail = lastClickCount;
            } else {
              detail = e.detail || 0;
            }

            return {
              sx,
              sy,
              img,
              shift: e.shiftKey,
              button: e.button,
              detail, // ここが 1 または 2 になる
              pressure: (e.pressure ?? 0.5) || 0.5, // 0..1（マウスは 0 だが 0.5 扱い）
            };
          };

          let isPanning = false,
            lastS = null,
            spaceDown = false;

          stage.addEventListener("pointerdown", (e) => {
            // テキストエディタ内クリックはキャンバス処理しない
            if (
              e.target &&
              e.target.closest &&
              e.target.closest(".text-editor")
            )
              return;

            const p = pointer(e);

            // ★ Textツールのときは Pointer Capture をしない（キャレット表示が安定）
            if (!(this.current && this.current.id === "text")) {
              stage.setPointerCapture(e.pointerId);
            }

            // 中ボタン or Space でパン
            if (e.button === 1 || spaceDown) {
              isPanning = true;
              lastS = { x: e.clientX, y: e.clientY };
              return;
            }

            // 左ボタン：ツール処理
            if (e.button === 0) {
              this.beginStrokeSnapshot();
              this.current?.onPointerDown(this.ctx, p, this);
              this.requestRepaint();
            }
          });

          stage.addEventListener("contextmenu", (e) => {
            e.preventDefault();
            this.current?.cancel?.();
            this.requestRepaint();
          });

          stage.addEventListener("pointermove", (e) => {
            const p = pointer(e);
            if (isPanning && lastS) {
              const dx = e.clientX - lastS.x,
                dy = e.clientY - lastS.y;
              this.vp.panX += dx;
              this.vp.panY += dy;
              lastS = { x: e.clientX, y: e.clientY };
              this.requestRepaint();
              updateStatus(p);
              return;
            }
            this.current?.onPointerMove(this.ctx, p, this);
            this.requestRepaint();
            updateStatus(p);
          });
          stage.addEventListener("pointerup", (e) => {
            if (isPanning) {
              isPanning = false;
              return;
            }
            const p = pointer(e);
            this.current?.onPointerUp(this.ctx, p, this);
            this.finishStrokeToHistory();
            this.requestRepaint();
          });
          stage.addEventListener(
            "wheel",
            (e) => {
              if (!(e.ctrlKey || e.metaKey)) return;
              e.preventDefault();
              const rect = base.getBoundingClientRect();
              const sx = e.clientX - rect.left,
                sy = e.clientY - rect.top;
              const before = this.vp.screenToImage(sx, sy);
              const factor = e.deltaY > 0 ? 0.9 : 1.1;
              this.vp.zoom = clamp(this.vp.zoom * factor, 0.1, 32);
              const after = this.vp.imageToScreen(before.x, before.y);
              this.vp.panX += sx - after.x;
              this.vp.panY += sy - after.y;
              this.requestRepaint();
            },
            { passive: false }
          );

          window.addEventListener("keydown", (e) => {
            // ★ テキスト編集中はショートカットを殺す（Escだけ通す）
            if (activeEditor) {
              if (e.code === "Escape") {
                e.preventDefault();
                cancelTextEditing(false);
                engine.requestRepaint();
              }
              return; // ← P/T/Space/Undo など全部無効
            }

            if (e.code === "Escape") {
              e.preventDefault();
              this.current?.cancel?.();
              this.requestRepaint();
              return;
            }
            if (e.code === "Space") {
              e.preventDefault();
              base.style.cursor = "grab";
            } // パン開始フラグはpointermove側で見る
            if ((e.ctrlKey || e.metaKey) && e.code === "KeyZ") {
              e.preventDefault();
              engine.undo();
            }
            if ((e.ctrlKey || e.metaKey) && e.code === "KeyY") {
              e.preventDefault();
              engine.redo();
            }
            if (e.code === "KeyP") selectTool("pencil");
            if (e.code === "KeyB") selectTool("brush");
            if (e.code === "KeyT") selectTool("text");
          });

          window.addEventListener("keyup", (e) => {
            if (e.code === "Space") {
              spaceDown = false;
              base.style.cursor = this.current?.cursor || "default";
            }
          });

          // DnD open
          stage.addEventListener("dragover", (e) => e.preventDefault());
          stage.addEventListener("drop", (e) => {
            e.preventDefault();
            const f = e.dataTransfer.files?.[0];
            if (f) openImageFile(f);
          });
        }
      }

      /* ===== tools: pencil/eraser/eyedropper/bucket/shape/select/text ===== */
      // (前回と同等。省略せず記述)
      function makePencil(store) {
        let drawing = false,
          last = null;
        return {
          id: "pencil",
          cursor: "crosshair",
          onPointerDown(ctx, ev, eng) {
            eng.clearSelection();
            drawing = true;
            last = ev.img;
            eng.expandPendingRect(
              ev.img.x,
              ev.img.y,
              store.getState().brushSize
            );
            stroke(ctx, ev.img, store);
          },
          onPointerMove(ctx, ev, eng) {
            if (!drawing) return;
            eng.expandPendingRect(
              ev.img.x,
              ev.img.y,
              store.getState().brushSize
            );
            stroke(ctx, ev.img, store);
          },
          onPointerUp() {
            drawing = false;
            last = null;
          },
        };
        function stroke(ctx, img, store) {
          const s = store.getState();
          ctx.save();
          ctx.lineCap = "round";
          ctx.lineJoin = "round";
          ctx.strokeStyle = s.primaryColor;
          ctx.lineWidth = s.brushSize;
          ctx.beginPath();
          if (last) ctx.moveTo(last.x + 0.01, last.y + 0.01);
          else ctx.moveTo(img.x + 0.01, img.y + 0.01);
          ctx.lineTo(img.x + 0.01, img.y + 0.01);
          ctx.stroke();
          ctx.restore();
          last = img;
        }
      }
      function makePencilClick(store) {
        let drawing = false,
          last = null;
        return {
          id: "pencilClick",
          cursor: "crosshair",
          onPointerDown(ctx, ev, eng) {
            eng.clearSelection();
            if (!drawing) {
              drawing = true;
              last = ev.img;
              eng.expandPendingRect(
                ev.img.x,
                ev.img.y,
                store.getState().brushSize
              );
              stroke(ctx, ev.img, store);
            } else {
              eng.expandPendingRect(
                ev.img.x,
                ev.img.y,
                store.getState().brushSize
              );
              stroke(ctx, ev.img, store);
              drawing = false;
              last = null;
            }
          },
          onPointerMove(ctx, ev, eng) {
            if (!drawing) return;
            eng.expandPendingRect(
              ev.img.x,
              ev.img.y,
              store.getState().brushSize
            );
            stroke(ctx, ev.img, store);
          },
          onPointerUp() {},
        };
        function stroke(ctx, img, store) {
          const s = store.getState();
          ctx.save();
          ctx.lineCap = "round";
          ctx.lineJoin = "round";
          ctx.strokeStyle = s.primaryColor;
          ctx.lineWidth = s.brushSize;
          ctx.beginPath();
          if (last) ctx.moveTo(last.x + 0.01, last.y + 0.01);
          else ctx.moveTo(img.x + 0.01, img.y + 0.01);
          ctx.lineTo(img.x + 0.01, img.y + 0.01);
          ctx.stroke();
          ctx.restore();
          last = img;
        }
      }
      // function makeBrush(store) {
      //   let pts = [],
      //     drawing = false;
      //   return {
      //     id: "brush",
      //     cursor: "crosshair",
      //     previewRect: null,
      //     onPointerDown(ctx, ev, eng) {
      //       eng.clearSelection();
      //       drawing = true;
      //       pts = [{ ...ev.img }];
      //     },
      //     onPointerMove(ctx, ev, eng) {
      //       if (!drawing) return;
      //       pts.push({ ...ev.img });
      //       const s = store.getState();
      //       if (pts.length < 4) {
      //         const p1 = pts[pts.length - 2];
      //         const p2 = pts[pts.length - 1];
      //         ctx.save();
      //         ctx.lineCap = "round";
      //         ctx.lineJoin = "round";
      //         ctx.strokeStyle = s.primaryColor;
      //         ctx.lineWidth = s.brushSize;
      //         ctx.beginPath();
      //         ctx.moveTo(p1.x + 0.5, p1.y + 0.5);
      //         ctx.lineTo(p2.x + 0.5, p2.y + 0.5);
      //         ctx.stroke();
      //         ctx.restore();
      //         eng.expandPendingRectByRect(
      //           Math.min(p1.x, p2.x) - s.brushSize,
      //           Math.min(p1.y, p2.y) - s.brushSize,
      //           Math.abs(p2.x - p1.x) + s.brushSize * 2,
      //           Math.abs(p2.y - p1.y) + s.brushSize * 2
      //         );
      //         return;
      //       }
      //       const [p0, p1, p2, p3] = pts.slice(-4);
      //       const cr = [];
      //       for (let j = 0; j <= 8; j++)
      //         cr.push(catmullRom(p0, p1, p2, p3, j / 8));
      //       ctx.save();
      //       ctx.lineCap = "round";
      //       ctx.lineJoin = "round";
      //       ctx.strokeStyle = s.primaryColor;
      //       ctx.lineWidth = s.brushSize;
      //       ctx.beginPath();
      //       ctx.moveTo(cr[0].x + 0.5, cr[0].y + 0.5);
      //       for (let i = 1; i < cr.length; i++)
      //         ctx.lineTo(cr[i].x + 0.5, cr[i].y + 0.5);
      //       ctx.stroke();
      //       ctx.restore();
      //       let minX = cr[0].x,
      //         maxX = cr[0].x,
      //         minY = cr[0].y,
      //         maxY = cr[0].y;
      //       cr.forEach((p) => {
      //         minX = Math.min(minX, p.x);
      //         maxX = Math.max(maxX, p.x);
      //         minY = Math.min(minY, p.y);
      //         maxY = Math.max(maxY, p.y);
      //       });
      //       eng.expandPendingRectByRect(
      //         minX - s.brushSize,
      //         minY - s.brushSize,
      //         maxX - minX + s.brushSize * 2,
      //         maxY - minY + s.brushSize * 2
      //       );
      //     },
      //     onPointerUp(ctx, ev, eng) {
      //       if (!drawing) return;
      //       drawing = false;
      //       pts.push({ ...ev.img });
      //       if (pts.length >= 4) {
      //         const [p0, p1, p2, p3] = pts.slice(-4);
      //         const cr = [];
      //         for (let j = 0; j <= 8; j++)
      //           cr.push(catmullRom(p0, p1, p2, p3, j / 8));
      //         const s = store.getState();
      //         ctx.save();
      //         ctx.lineCap = "round";
      //         ctx.lineJoin = "round";
      //         ctx.strokeStyle = s.primaryColor;
      //         ctx.lineWidth = s.brushSize;
      //         ctx.beginPath();
      //         ctx.moveTo(cr[0].x + 0.5, cr[0].y + 0.5);
      //         for (let i = 1; i < cr.length; i++)
      //           ctx.lineTo(cr[i].x + 0.5, cr[i].y + 0.5);
      //         ctx.stroke();
      //         ctx.restore();
      //         let minX = cr[0].x,
      //           maxX = cr[0].x,
      //           minY = cr[0].y,
      //           maxY = cr[0].y;
      //         cr.forEach((p) => {
      //           minX = Math.min(minX, p.x);
      //           maxX = Math.max(maxX, p.x);
      //           minY = Math.min(minY, p.y);
      //           maxY = Math.max(maxY, p.y);
      //         });
      //         eng.expandPendingRectByRect(
      //           minX - s.brushSize,
      //           minY - s.brushSize,
      //           maxX - minX + s.brushSize * 2,
      //           maxY - minY + s.brushSize * 2
      //         );
      //       }
      //       pts = [];
      //     },
      //     drawPreview() {},
      //   };
      // }
      function makeBrush(store) {
        // ===== パラメータ（好みで調整） =====
          const MIN_RADIUS = 0.5;                // 下限半径（px）
          const MAX_WIDTH_SCALE = 1.0;           // UIの brushSize に掛ける最大比
          const MIN_WIDTH_SCALE = 0.35;          // UIの brushSize に掛ける最小比
          const PRESSURE_CURVE = (p) => Math.pow(p, 0.7); // 筆圧→半径のカーブ
          const SPEED_FOR_MIN = 3.0;             // この速度以上で最細（px/フレーム相当）
          const SPEED_FOR_MAX = 0.2;             // この速度以下で最太
<<<<<<< HEAD
=======
          const SPACING_RATIO = 0.4;             // スタンプ間隔 = 半径 * この係数
>>>>>>> 23aa0528

        // ===== ユーティリティ =====
        const lerp = (a, b, t) => a + (b - a) * t;
        const clamp01 = (v) => Math.min(1, Math.max(0, v));
        const dist2 = (a, b) => {
          const dx = a.x - b.x, dy = a.y - b.y;
          return Math.sqrt(dx * dx + dy * dy);
        };

        // 速度→幅スケール（0..1）
        function speedToWidthScale(spd) {
          const t = clamp01((spd - SPEED_FOR_MAX) / (SPEED_FOR_MIN - SPEED_FOR_MAX));
          // spd 小 → 0、spd 大 → 1 になるので反転して「遅いほど太い」
          const s = 1 - t;
          return lerp(MIN_WIDTH_SCALE, MAX_WIDTH_SCALE, s);
        }

        // スタンプ描画（丸）
        function stamp(ctx, x, y, radius, color, eng) {
          ctx.save();
          ctx.fillStyle = color;
          ctx.beginPath();
          ctx.arc(x, y, Math.max(radius, MIN_RADIUS), 0, Math.PI * 2);
          ctx.fill();
          ctx.restore();
          const pad = Math.ceil(radius + 1);
          eng.expandPendingRectByRect(x - pad, y - pad, pad * 2, pad * 2);
        }

        // ===== 内部状態 =====
        let drawing = false;
        let last = null;            // {x,y}
        let ema = null;             // 平滑化位置
        let lastStampAt = null;     // 最後にスタンプした点
        let lastRadius = 0;

        function reset() {
          drawing = false;
          last = null;
          ema = null;
          lastStampAt = null;
          lastRadius = 0;
        }

        return {
          id: "brush",
          cursor: "crosshair",
          onPointerDown(ctx, ev, eng) {
            eng.clearSelection();
            drawing = true;

            const s = store.getState();
            const p0 = { x: ev.img.x, y: ev.img.y };
            last = { ...p0 };
            ema = { ...p0 };
            lastStampAt = null;

            // 1ストローク用スナップショット（履歴）
            eng.beginStrokeSnapshot();

            // 最初のスタンプ
            const baseW = s.brushSize;
            const pr = (typeof ev.pressure === "number") ? PRESSURE_CURVE(ev.pressure) : 0.5;
            const wScale = (typeof ev.pressure === "number")
              ? lerp(MIN_WIDTH_SCALE, MAX_WIDTH_SCALE, pr)
              : MAX_WIDTH_SCALE; // 始点は太めで気持ちよく
            lastRadius = Math.max(MIN_RADIUS, (baseW * wScale) / 2);
            stamp(ctx, p0.x, p0.y, lastRadius, s.primaryColor, eng);
            lastStampAt = { ...p0 };
          },

          onPointerMove(ctx, ev, eng) {
            if (!drawing) return;

            const s = store.getState();
            const cur = { x: ev.img.x, y: ev.img.y };

            // 位置の EMA 平滑化（揺れ抑制）
              ema.x = lerp(ema.x, cur.x, s.smoothAlpha);
              ema.y = lerp(ema.y, cur.y, s.smoothAlpha);

            // 短区間補間（last→ema）を等間隔に敷く
            const segLen = dist2(last, ema);
            if (segLen <= 0) {
              // 半径だけ更新（太さの追従）
              const spd = dist2(last, ema); // 0
              const baseW = s.brushSize;
              const radiusBySpeed = (baseW * speedToWidthScale(spd)) / 2;
              const radiusByPressure =
                typeof ev.pressure === "number"
                  ? (baseW * lerp(MIN_WIDTH_SCALE, MAX_WIDTH_SCALE, PRESSURE_CURVE(ev.pressure))) / 2
                  : radiusBySpeed;
              lastRadius = Math.max(MIN_RADIUS, radiusByPressure);
              return;
            }

            // 現フレームの太さを決定
            const spd = segLen; // 簡易：距離を速度の代理に
            const baseW = s.brushSize;
            const radiusBySpeed = (baseW * speedToWidthScale(spd)) / 2;
            const radiusByPressure =
              typeof ev.pressure === "number"
                ? (baseW * lerp(MIN_WIDTH_SCALE, MAX_WIDTH_SCALE, PRESSURE_CURVE(ev.pressure))) / 2
                : radiusBySpeed;
            const targetRadius = Math.max(MIN_RADIUS, radiusByPressure);

            // 半径の追従も EMA で滑らかに
            lastRadius = lerp(lastRadius || targetRadius, targetRadius, 0.5);

            // スタンプ間隔（半径に比例）
            const spacing = Math.max(0.5, lastRadius * s.spacingRatio);

            // 途中からでも「間隔ちょうど」で敷けるよう、最後のスタンプ位置から刻む
            let from = lastStampAt || last;
            const dirx = (ema.x - from.x);
            const diry = (ema.y - from.y);
            const total = Math.sqrt(dirx * dirx + diry * diry);
            if (total >= spacing) {
              const ux = dirx / total, uy = diry / total;
              let traveled = 0;
              while (traveled + spacing <= total) {
                traveled += spacing;
                const x = from.x + ux * traveled;
                const y = from.y + uy * traveled;
                stamp(ctx, x, y, lastRadius, s.primaryColor, eng);
                lastStampAt = { x, y };
              }
            }

            // 区間終端（ema）に追従
            last = { ...ema };
          },

          onPointerUp(ctx, ev, eng) {
            if (!drawing) return;

            // 終端まで敷き切り（最後の隙間を埋める）
              const s = store.getState();
              const end = { x: ev.img.x, y: ev.img.y };
              const final = { x: lerp(last.x, end.x, s.smoothAlpha), y: lerp(last.y, end.y, s.smoothAlpha) };
            const gap = lastStampAt ? dist2(lastStampAt, final) : dist2(last, final);
            if (gap > 0) {
              const spacing = Math.max(0.5, lastRadius * s.spacingRatio);
              const steps = Math.max(1, Math.ceil(gap / spacing));
              for (let i = 1; i <= steps; i++) {
                const t = i / steps;
                const x = lerp((lastStampAt?.x ?? last.x), final.x, t);
                const y = lerp((lastStampAt?.y ?? last.y), final.y, t);
                stamp(ctx, x, y, lastRadius, s.primaryColor, eng);
                lastStampAt = { x, y };
              }
            }

            // 履歴確定
            eng.finishStrokeToHistory();
            reset();
          },

          drawPreview() { /* スタンプ式は実描画なのでプレビュー不要 */ },
        };
      }


      function makeEraser(store) {
        let drawing = false,
          last = null;
        return {
          id: "eraser",
          cursor: "cell",
          onPointerDown(ctx, ev, eng) {
            eng.clearSelection();
            drawing = true;
            last = ev.img;
            eng.expandPendingRect(
              ev.img.x,
              ev.img.y,
              store.getState().brushSize
            );
            erase(ctx, ev.img, store);
          },
          onPointerMove(ctx, ev, eng) {
            if (!drawing) return;
            eng.expandPendingRect(
              ev.img.x,
              ev.img.y,
              store.getState().brushSize
            );
            erase(ctx, ev.img, store);
          },
          onPointerUp() {
            drawing = false;
            last = null;
          },
        };
        function erase(ctx, img, store) {
          const s = store.getState();
          ctx.save();
          ctx.globalCompositeOperation = "destination-out";
          ctx.lineCap = "round";
          ctx.lineJoin = "round";
          ctx.strokeStyle = "rgba(0,0,0,1)";
          ctx.lineWidth = s.brushSize;
          ctx.beginPath();
          if (last) ctx.moveTo(last.x + 0.01, last.y + 0.01);
          else ctx.moveTo(img.x + 0.01, img.y + 0.01);
          ctx.lineTo(img.x + 0.01, img.y + 0.01);
          ctx.stroke();
          ctx.restore();
          last = img;
        }
      }
      function makeEraserClick(store) {
        let drawing = false,
          last = null;
        return {
          id: "eraserClick",
          cursor: "cell",
          onPointerDown(ctx, ev, eng) {
            eng.clearSelection();
            if (!drawing) {
              drawing = true;
              last = ev.img;
              eng.expandPendingRect(
                ev.img.x,
                ev.img.y,
                store.getState().brushSize
              );
              erase(ctx, ev.img, store);
            } else {
              eng.expandPendingRect(
                ev.img.x,
                ev.img.y,
                store.getState().brushSize
              );
              erase(ctx, ev.img, store);
              drawing = false;
              last = null;
            }
          },
          onPointerMove(ctx, ev, eng) {
            if (!drawing) return;
            eng.expandPendingRect(
              ev.img.x,
              ev.img.y,
              store.getState().brushSize
            );
            erase(ctx, ev.img, store);
          },
          onPointerUp() {},
        };
        function erase(ctx, img, store) {
          const s = store.getState();
          ctx.save();
          ctx.globalCompositeOperation = "destination-out";
          ctx.lineCap = "round";
          ctx.lineJoin = "round";
          ctx.strokeStyle = "rgba(0,0,0,1)";
          ctx.lineWidth = s.brushSize;
          ctx.beginPath();
          if (last) ctx.moveTo(last.x + 0.01, last.y + 0.01);
          else ctx.moveTo(img.x + 0.01, img.y + 0.01);
          ctx.lineTo(img.x + 0.01, img.y + 0.01);
          ctx.stroke();
          ctx.restore();
          last = img;
        }
      }
      function makeEyedropper(store) {
        return {
          id: "eyedropper",
          cursor: "copy",
          onPointerDown(ctx, ev) {
            const x = Math.floor(ev.img.x),
              y = Math.floor(ev.img.y);
            if (x < 0 || y < 0 || x >= bmp.width || y >= bmp.height) return;
            const { data } = bctx.getImageData(x, y, 1, 1);
            store.set({ primaryColor: toHex(data[0], data[1], data[2]) });
          },
          onPointerMove() {},
          onPointerUp() {},
        };
      }
      function floodFill(ctx, x0, y0, rgba, th = 0) {
        if (x0 < 0 || y0 < 0 || x0 >= bmp.width || y0 >= bmp.height)
          return null;
        const img = ctx.getImageData(0, 0, bmp.width, bmp.height),
          d = img.data,
          w = bmp.width,
          h = bmp.height,
          id = (x, y) => (y * w + x) * 4;
        const sr = d[id(x0, y0)],
          sg = d[id(x0, y0) + 1],
          sb = d[id(x0, y0) + 2],
          sa = d[id(x0, y0) + 3];
        const same = (r, g, b, a) =>
          Math.abs(r - sr) +
            Math.abs(g - sg) +
            Math.abs(b - sb) +
            Math.abs(a - sa) <=
          th;
        const [fr, fg, fb, fa] = rgba;
        if (same(fr, fg, fb, fa) && th === 0) return null;
        const st = [[x0, y0]];
        let minx = x0,
          maxx = x0,
          miny = y0,
          maxy = y0;
        while (st.length) {
          let [x, y] = st.pop();
          while (
            x >= 0 &&
            same(d[id(x, y)], d[id(x, y) + 1], d[id(x, y) + 2], d[id(x, y) + 3])
          )
            x--;
          x++;
          let up = false,
            dn = false;
          while (
            x < w &&
            same(d[id(x, y)], d[id(x, y) + 1], d[id(x, y) + 2], d[id(x, y) + 3])
          ) {
            const i = id(x, y);
            d[i] = fr;
            d[i + 1] = fg;
            d[i + 2] = fb;
            d[i + 3] = fa;
            minx = Math.min(minx, x);
            maxx = Math.max(maxx, x);
            miny = Math.min(miny, y);
            maxy = Math.max(maxy, y);
            if (y > 0) {
              const iu = id(x, y - 1);
              const su = same(d[iu], d[iu + 1], d[iu + 2], d[iu + 3]);
              if (!up && su) {
                st.push([x, y - 1]);
                up = true;
              } else if (up && !su) {
                up = false;
              }
            }
            if (y < h - 1) {
              const idd = id(x, y + 1);
              const sd = same(d[idd], d[idd + 1], d[idd + 2], d[idd + 3]);
              if (!dn && sd) {
                st.push([x, y + 1]);
                dn = true;
              } else if (dn && !sd) {
                dn = false;
              }
            }
            x++;
          }
        }
        const rect = {
          x: minx,
          y: miny,
          w: maxx - minx + 1,
          h: maxy - miny + 1,
        };
        const before = ctx.getImageData(rect.x, rect.y, rect.w, rect.h);
        ctx.putImageData(img, 0, 0);
        const after = ctx.getImageData(rect.x, rect.y, rect.w, rect.h);
        return { rect, before, after };
      }
      function makeBucket(store) {
        return {
          id: "bucket",
          cursor: "pointer",
          onPointerDown(ctx, ev, eng) {
            const h = store.getState().primaryColor;
            const r = parseInt(h.slice(1, 3), 16),
              g = parseInt(h.slice(3, 5), 16),
              b = parseInt(h.slice(5, 7), 16);
            const p = floodFill(
              ctx,
              Math.floor(ev.img.x),
              Math.floor(ev.img.y),
              [r, g, b, 255],
              16
            );
            if (p) eng.history.pushPatch(p);
          },
          onPointerMove() {},
          onPointerUp() {},
        };
      }
      function makeShape(kind, store) {
        let drawing = false,
          start = null,
          lastPreview = null;
        return {
          id: kind,
          cursor: "crosshair",
          previewRect: null,
          onPointerDown(ctx, ev, eng) {
            eng.clearSelection();
            drawing = true;
            start = { ...ev.img };
            lastPreview = null;
          },
          onPointerMove(ctx, ev, eng) {
            if (!drawing) return;
            const cur = { ...ev.img };
            const s = store.getState();
            const x1 = Math.min(start.x, cur.x),
              y1 = Math.min(start.y, cur.y);
            let w = Math.max(1, Math.abs(cur.x - start.x)),
              h = Math.max(1, Math.abs(cur.y - start.y));
            if (ev.shift) {
              if (kind === "line") {
                const dx = cur.x - start.x,
                  dy = cur.y - start.y;
                const a = Math.atan2(dy, dx);
                const ang = Math.round(a / (Math.PI / 4)) * (Math.PI / 4);
                const len = Math.hypot(dx, dy);
                cur.x = start.x + Math.cos(ang) * len;
                cur.y = start.y + Math.sin(ang) * len;
              } else {
                const m = Math.max(w, h);
                w = h = m;
              }
            }
            this.previewRect =
              kind === "line"
                ? {
                    x: Math.min(start.x, cur.x),
                    y: Math.min(start.y, cur.y),
                    w: Math.abs(cur.x - start.x),
                    h: Math.abs(cur.y - start.y),
                  }
                : {
                    x: Math.floor(x1),
                    y: Math.floor(y1),
                    w: Math.floor(w),
                    h: Math.floor(h),
                  };
            lastPreview = { start, cur, shift: ev.shift, state: { ...s } };
          },
          onPointerUp(ctx, ev, eng) {
            if (!drawing) return;
            drawing = false;
            if (!lastPreview) {
              this.previewRect = null;
              return;
            }
            const { start: s, cur, state } = lastPreview;
            const strokeColor = state.primaryColor,
              fillColor = state.secondaryColor;
            const lineWidth = state.brushSize,
              fillOn = state.fillOn;
            ctx.save();
            ctx.imageSmoothingEnabled = store.getState().antialias;
            ctx.lineWidth = lineWidth;
            ctx.strokeStyle = strokeColor;
            ctx.fillStyle = fillColor;
            if (kind === "line") {
              ctx.beginPath();
              ctx.moveTo(s.x + 0.5, s.y + 0.5);
              ctx.lineTo(cur.x + 0.5, cur.y + 0.5);
              ctx.stroke();
              eng.expandPendingRectByRect(
                Math.min(s.x, cur.x) - lineWidth,
                Math.min(s.y, cur.y) - lineWidth,
                Math.abs(cur.x - s.x) + lineWidth * 2,
                Math.abs(cur.y - s.y) + lineWidth * 2
              );
            } else if (kind === "rect") {
              const x = Math.min(s.x, cur.x),
                y = Math.min(s.y, cur.y),
                w = Math.abs(cur.x - s.x),
                h = Math.abs(cur.y - s.y);
              if (fillOn) ctx.fillRect(x, y, w, h);
              ctx.strokeRect(x + 0.5, y + 0.5, w, h);
              eng.expandPendingRectByRect(
                x - lineWidth,
                y - lineWidth,
                w + lineWidth * 2,
                h + lineWidth * 2
              );
            } else if (kind === "ellipse") {
              const cx = (s.x + cur.x) / 2,
                cy = (s.y + cur.y) / 2,
                rx = Math.abs(cur.x - s.x) / 2,
                ry = Math.abs(cur.y - s.y) / 2;
              ctx.beginPath();
              drawEllipsePath(ctx, cx, cy, rx, ry);
              if (fillOn) ctx.fill();
              ctx.stroke();
              eng.expandPendingRectByRect(
                cx - rx - lineWidth,
                cy - ry - lineWidth,
                rx * 2 + lineWidth * 2,
                ry * 2 + lineWidth * 2
              );
            }
            ctx.restore();
            this.previewRect = null;
          },
        };
      }
      function drawEllipsePath(ctx, cx, cy, rx, ry) {
        const k = 0.5522847498307936,
          ox = rx * k,
          oy = ry * k;
        ctx.moveTo(cx + rx, cy);
        ctx.bezierCurveTo(cx + rx, cy - oy, cx + ox, cy - ry, cx, cy - ry);
        ctx.bezierCurveTo(cx - ox, cy - ry, cx - rx, cy - oy, cx - rx, cy);
        ctx.bezierCurveTo(cx - rx, cy + oy, cx - ox, cy + ry, cx, cy + ry);
        ctx.bezierCurveTo(cx + ox, cy + ry, cx + rx, cy + oy, cx + rx, cy);
      }

      function makeQuadratic(store) {
        let stage = 0,
          p0 = null,
          p1 = null,
          p2 = null;
        return {
          id: "quad",
          cursor: "crosshair",
          previewRect: null,
          onPointerDown(ctx, ev, eng) {
            if (stage === 0) {
              p0 = { ...ev.img };
              stage = 1;
            } else if (stage === 1) {
              p2 = { ...ev.img };
              p1 = { x: (p0.x + p2.x) / 2, y: (p0.y + p2.y) / 2 };
              stage = 2;
            } else if (stage === 2) {
              const s = store.getState();
              ctx.save();
              ctx.lineWidth = s.brushSize;
              ctx.strokeStyle = s.primaryColor;
              ctx.beginPath();
              ctx.moveTo(p0.x + 0.5, p0.y + 0.5);
              ctx.quadraticCurveTo(
                p1.x + 0.5,
                p1.y + 0.5,
                p2.x + 0.5,
                p2.y + 0.5
              );
              ctx.stroke();
              ctx.restore();
              const minX = Math.min(p0.x, p1.x, p2.x),
                minY = Math.min(p0.y, p1.y, p2.y),
                maxX = Math.max(p0.x, p1.x, p2.x),
                maxY = Math.max(p0.y, p1.y, p2.y);
              eng.expandPendingRectByRect(
                minX - s.brushSize,
                minY - s.brushSize,
                maxX - minX + s.brushSize * 2,
                maxY - minY + s.brushSize * 2
              );
              stage = 0;
              this.previewRect = null;
            }
          },
          onPointerMove(ctx, ev) {
            if (stage === 2) {
              p1 = { ...ev.img };
            }
          },
          onPointerUp() {},
          drawPreview(octx) {
            if (stage === 2) {
              const s = store.getState();
              octx.save();
              octx.lineWidth = s.brushSize;
              octx.strokeStyle = s.primaryColor;
              octx.beginPath();
              octx.moveTo(p0.x + 0.5, p0.y + 0.5);
              octx.quadraticCurveTo(
                p1.x + 0.5,
                p1.y + 0.5,
                p2.x + 0.5,
                p2.y + 0.5
              );
              octx.stroke();
              octx.restore();
            }
          },
        };
      }

      function makeCubic(store) {
        let stage = 0,
          p0 = null,
          p1 = null,
          p2 = null,
          p3 = null;
        return {
          id: "cubic",
          cursor: "crosshair",
          previewRect: null,
          onPointerDown(ctx, ev, eng) {
            if (stage === 0) {
              p0 = { ...ev.img };
              stage = 1;
            } else if (stage === 1) {
              p1 = { ...ev.img };
              stage = 2;
            } else if (stage === 2) {
              p2 = { ...ev.img };
              stage = 3;
            } else if (stage === 3) {
              p3 = { ...ev.img };
              const s = store.getState();
              ctx.save();
              ctx.lineWidth = s.brushSize;
              ctx.strokeStyle = s.primaryColor;
              ctx.beginPath();
              ctx.moveTo(p0.x + 0.5, p0.y + 0.5);
              ctx.bezierCurveTo(
                p1.x + 0.5,
                p1.y + 0.5,
                p2.x + 0.5,
                p2.y + 0.5,
                p3.x + 0.5,
                p3.y + 0.5
              );
              ctx.stroke();
              ctx.restore();
              const minX = Math.min(p0.x, p1.x, p2.x, p3.x),
                minY = Math.min(p0.y, p1.y, p2.y, p3.y),
                maxX = Math.max(p0.x, p1.x, p2.x, p3.x),
                maxY = Math.max(p0.y, p1.y, p2.y, p3.y);
              eng.expandPendingRectByRect(
                minX - s.brushSize,
                minY - s.brushSize,
                maxX - minX + s.brushSize * 2,
                maxY - minY + s.brushSize * 2
              );
              stage = 0;
              this.previewRect = null;
            }
          },
          onPointerMove(ctx, ev) {
            if (stage === 1) {
              p1 = { ...ev.img };
            } else if (stage === 2) {
              p2 = { ...ev.img };
            } else if (stage === 3) {
              p3 = { ...ev.img };
            }
          },
          onPointerUp() {},
          drawPreview(octx) {
            const s = store.getState();
            octx.save();
            octx.lineWidth = s.brushSize;
            octx.strokeStyle = s.primaryColor;
            if (stage === 1 && p0 && p1) {
              octx.beginPath();
              octx.moveTo(p0.x + 0.5, p0.y + 0.5);
              octx.lineTo(p1.x + 0.5, p1.y + 0.5);
              octx.stroke();
            } else if (stage === 2 && p0 && p1 && p2) {
              octx.beginPath();
              octx.moveTo(p0.x + 0.5, p0.y + 0.5);
              octx.lineTo(p1.x + 0.5, p1.y + 0.5);
              octx.lineTo(p2.x + 0.5, p2.y + 0.5);
              octx.stroke();
            } else if (stage === 3 && p0 && p1 && p2 && p3) {
              octx.beginPath();
              octx.moveTo(p0.x + 0.5, p0.y + 0.5);
              octx.bezierCurveTo(
                p1.x + 0.5,
                p1.y + 0.5,
                p2.x + 0.5,
                p2.y + 0.5,
                p3.x + 0.5,
                p3.y + 0.5
              );
              octx.stroke();
            }
            octx.restore();
          },
        };
      }

      function makeArc(store) {
        let stage = 0,
          cx = 0,
          cy = 0,
          r = 0,
          start = 0,
          end = 0;
        return {
          id: "arc",
          cursor: "crosshair",
          previewRect: null,
          onPointerDown(ctx, ev, eng) {
            if (stage === 0) {
              cx = ev.img.x;
              cy = ev.img.y;
              stage = 1;
            } else if (stage === 1) {
              r = Math.hypot(ev.img.x - cx, ev.img.y - cy);
              start = Math.atan2(ev.img.y - cy, ev.img.x - cx);
              end = start;
              stage = 2;
            } else if (stage === 2) {
              const s = store.getState();
              ctx.save();
              ctx.lineWidth = s.brushSize;
              ctx.strokeStyle = s.primaryColor;
              ctx.beginPath();
              ctx.arc(cx, cy, r, start, end);
              ctx.stroke();
              ctx.restore();
              const minX = cx - r,
                minY = cy - r;
              eng.expandPendingRectByRect(
                minX - s.brushSize,
                minY - s.brushSize,
                r * 2 + s.brushSize * 2,
                r * 2 + s.brushSize * 2
              );
              stage = 0;
            }
          },
          onPointerMove(ctx, ev) {
            if (stage === 2) {
              end = Math.atan2(ev.img.y - cy, ev.img.x - cx);
            }
          },
          onPointerUp() {},
          drawPreview(octx) {
            if (stage === 2) {
              const s = store.getState();
              octx.save();
              octx.lineWidth = s.brushSize;
              octx.strokeStyle = s.primaryColor;
              octx.beginPath();
              octx.arc(cx, cy, r, start, end);
              octx.stroke();
              octx.restore();
            }
          },
        };
      }

      function makeSector(store) {
        let stage = 0,
          cx = 0,
          cy = 0,
          r = 0,
          start = 0,
          end = 0;
        return {
          id: "sector",
          cursor: "crosshair",
          previewRect: null,
          onPointerDown(ctx, ev, eng) {
            if (stage === 0) {
              cx = ev.img.x;
              cy = ev.img.y;
              stage = 1;
            } else if (stage === 1) {
              r = Math.hypot(ev.img.x - cx, ev.img.y - cy);
              start = Math.atan2(ev.img.y - cy, ev.img.x - cx);
              end = start;
              stage = 2;
            } else if (stage === 2) {
              const s = store.getState();
              ctx.save();
              ctx.lineWidth = s.brushSize;
              ctx.fillStyle = store.getState().fillOn
                ? s.secondaryColor
                : "transparent";
              ctx.strokeStyle = s.primaryColor;
              ctx.beginPath();
              ctx.moveTo(cx, cy);
              ctx.arc(cx, cy, r, start, end);
              ctx.closePath();
              if (store.getState().fillOn) ctx.fill();
              ctx.stroke();
              ctx.restore();
              eng.expandPendingRectByRect(
                cx - r - s.brushSize,
                cy - r - s.brushSize,
                r * 2 + s.brushSize * 2,
                r * 2 + s.brushSize * 2
              );
              stage = 0;
            }
          },
          onPointerMove(ctx, ev) {
            if (stage === 2) {
              end = Math.atan2(ev.img.y - cy, ev.img.x - cx);
            }
          },
          onPointerUp() {},
          drawPreview(octx) {
            if (stage === 2) {
              const s = store.getState();
              octx.save();
              octx.lineWidth = s.brushSize;
              octx.strokeStyle = s.primaryColor;
              octx.beginPath();
              octx.moveTo(cx, cy);
              octx.arc(cx, cy, r, start, end);
              octx.closePath();
              octx.stroke();
              octx.restore();
            }
          },
        };
      }

      function catmullRom(p0, p1, p2, p3, t) {
        const t2 = t * t,
          t3 = t2 * t;
        return {
          x:
            0.5 *
            (2 * p1.x +
              (-p0.x + p2.x) * t +
              (2 * p0.x - 5 * p1.x + 4 * p2.x - p3.x) * t2 +
              (-p0.x + 3 * p1.x - 3 * p2.x + p3.x) * t3),
          y:
            0.5 *
            (2 * p1.y +
              (-p0.y + p2.y) * t +
              (2 * p0.y - 5 * p1.y + 4 * p2.y - p3.y) * t2 +
              (-p0.y + 3 * p1.y - 3 * p2.y + p3.y) * t3),
        };
      }
      function catmullRomSpline(pts, seg = 16) {
        const out = [];
        if (pts.length < 2) return pts;
        for (let i = 0; i < pts.length - 1; i++) {
          const p0 = pts[i - 1] || pts[i],
            p1 = pts[i],
            p2 = pts[i + 1],
            p3 = pts[i + 2] || p2;
          for (let j = 0; j <= seg; j++) {
            const t = j / seg;
            out.push(catmullRom(p0, p1, p2, p3, t));
          }
        }
        return out;
      }

      // function makeCatmull(store) {
      //   let pts = [],
      //     fresh = true;
      //   const reset = () => {
      //     pts = [];
      //     fresh = true;
      //   };
      //   function finalize(ctx, eng) {
      //     if (pts.length < 4) {
      //       reset();
      //       eng.requestRepaint();
      //       return;
      //     }
      //     const s = store.getState();
      //     const cr = catmullRomSpline(pts);
      //     ctx.save();
      //     ctx.lineWidth = s.brushSize;
      //     ctx.strokeStyle = s.primaryColor;
      //     ctx.beginPath();
      //     ctx.moveTo(cr[0].x + 0.5, cr[0].y + 0.5);
      //     for (let i = 1; i < cr.length; i++)
      //       ctx.lineTo(cr[i].x + 0.5, cr[i].y + 0.5);
      //     ctx.stroke();
      //     ctx.restore();
      //     let minX = cr[0].x,
      //       maxX = cr[0].x,
      //       minY = cr[0].y,
      //       maxY = cr[0].y;
      //     cr.forEach((p) => {
      //       minX = Math.min(minX, p.x);
      //       maxX = Math.max(maxX, p.x);
      //       minY = Math.min(minY, p.y);
      //       maxY = Math.max(maxY, p.y);
      //     });
      //     eng.expandPendingRectByRect(
      //       minX - s.brushSize,
      //       minY - s.brushSize,
      //       maxX - minX + s.brushSize * 2,
      //       maxY - minY + s.brushSize * 2
      //     );
      //     eng.finishStrokeToHistory();
      //     eng.requestRepaint();
      //     reset();
      //   }
      //   window.addEventListener("keydown", (e) => {

      //     if (e.key === "Enter") finalize(bctx, engine);
      //   });
      //   return {
      //     id: "catmull",
      //     cursor: "crosshair",
      //     previewRect: null,
      //     cancel() {
      //       reset();
      //       engine.requestRepaint();
      //     },
      //     onPointerDown(ctx, ev, eng) {

      //       console.log(ev);
      //       // ★ ダブルクリック：このクリック地点を点列に追加してから確定
      //       if (ev.button === 0 && ev.detail === 2) {
      //         if (pts.length === 0) eng.beginStrokeSnapshot(); // 初回クリックと同等に扱う
      //         pts.push({ ...ev.img }); // 終点として追加
      //         finalize(ctx, eng); // Enter相当
      //         return;
      //       }
      //       // ふつうのクリック
      //       if (fresh) {
      //         pts = [];
      //         fresh = false;
      //       }
      //       pts.push({ ...ev.img });
      //     },
      //     onPointerMove() { },
      //     onPointerUp() { },
      //     drawPreview(octx) {
      //       if (pts.length > 1) {
      //         const cr = catmullRomSpline(pts);
      //         octx.save();
      //         octx.lineWidth = store.getState().brushSize;
      //         octx.strokeStyle = store.getState().primaryColor;
      //         octx.beginPath();
      //         octx.moveTo(cr[0].x + 0.5, cr[0].y + 0.5);
      //         for (let i = 1; i < cr.length; i++)
      //           octx.lineTo(cr[i].x + 0.5, cr[i].y + 0.5);
      //         octx.stroke();
      //         octx.restore();
      //       }
      //     },
      //   };
      // }

      function makeCatmull(store) {
        let pts = [],
          fresh = true,
          hover = null;
        const reset = () => {
          pts = [];
          fresh = true;
          hover = null;
        };

        function finalize(ctx, eng) {
          if (pts.length < 4) {
            reset();
            eng.requestRepaint();
            return;
          }
          const s = store.getState();
          const cr = catmullRomSpline(pts);
          ctx.save();
          ctx.lineWidth = s.brushSize;
          ctx.strokeStyle = s.primaryColor;
          ctx.beginPath();
          ctx.moveTo(cr[0].x + 0.5, cr[0].y + 0.5);
          for (let i = 1; i < cr.length; i++) {
            ctx.lineTo(cr[i].x + 0.5, cr[i].y + 0.5);
          }
          ctx.stroke();
          ctx.restore();

          let minX = cr[0].x,
            maxX = cr[0].x,
            minY = cr[0].y,
            maxY = cr[0].y;
          cr.forEach((p) => {
            minX = Math.min(minX, p.x);
            maxX = Math.max(maxX, p.x);
            minY = Math.min(minY, p.y);
            maxY = Math.max(maxY, p.y);
          });
          eng.expandPendingRectByRect(
            minX - s.brushSize,
            minY - s.brushSize,
            maxX - minX + s.brushSize * 2,
            maxY - minY + s.brushSize * 2
          );
          eng.finishStrokeToHistory();
          eng.requestRepaint();
          reset();
        }

        window.addEventListener("keydown", (e) => {
          if (e.key === "Enter") finalize(engine.ctx, engine);
        });

        return {
          id: "catmull",
          cursor: "crosshair",
          previewRect: null,
          cancel() {
            reset();
            engine.requestRepaint();
          },
          onPointerDown(ctx, ev, eng) {
            if (ev.button === 0 && ev.detail === 2) {
              if (pts.length === 0) eng.beginStrokeSnapshot();
              pts.push({ ...ev.img });
              finalize(ctx, eng);
              return;
            }
            if (fresh) {
              pts = [];
              fresh = false;
            }
            pts.push({ ...ev.img });
          },
          onPointerMove(ctx, ev) {
            hover = { ...ev.img };
          },
          onPointerUp() {},
          drawPreview(octx) {
            const s = store.getState();
            octx.save();
            octx.lineWidth = s.brushSize;
            octx.strokeStyle = s.primaryColor;

            if (pts.length >= 2) {
              const src = hover ? [...pts, hover] : pts;
              const cr = catmullRomSpline(src);
              if (cr.length >= 2) {
                octx.beginPath();
                octx.moveTo(cr[0].x + 0.5, cr[0].y + 0.5);
                for (let i = 1; i < cr.length; i++) {
                  octx.lineTo(cr[i].x + 0.5, cr[i].y + 0.5);
                }
                octx.stroke();
              }
            } else if (pts.length === 1 && hover) {
              octx.beginPath();
              octx.moveTo(pts[0].x + 0.5, pts[0].y + 0.5);
              octx.lineTo(hover.x + 0.5, hover.y + 0.5);
              octx.stroke();
            }
            octx.restore();
          },
        };
      }

      function bspline(points, deg = 3, seg = 32) {
        const n = points.length - 1;
        if (n < deg) return points;
        const knots = [];
        const m = n + deg + 1;
        for (let i = 0; i <= m; i++) {
          if (i <= deg) knots.push(0);
          else if (i >= n + 1) knots.push(n - deg + 1);
          else knots.push(i - deg);
        }
        const out = [];
        const start = knots[deg],
          end = knots[n + 1];
        const step = (end - start) / seg;
        for (let s = 0; s <= seg; s++) {
          const u = start + s * step;
          let j = n;
          if (u < end) {
            for (let k = deg; k <= n; k++) {
              if (u >= knots[k] && u < knots[k + 1]) {
                j = k;
                break;
              }
            }
          }
          out.push(deBoor(deg, u, knots, points, j));
        }
        return out;
      }
      function deBoor(k, u, t, c, j) {
        const d = [];
        for (let r = 0; r <= k; r++) d[r] = { ...c[j - k + r] };
        for (let r = 1; r <= k; r++) {
          for (let i = k; i >= r; i--) {
            const idx = j - k + i;
            const alpha = (u - t[idx]) / (t[idx + k + 1 - r] - t[idx]);
            d[i] = {
              x: (1 - alpha) * d[i - 1].x + alpha * d[i].x,
              y: (1 - alpha) * d[i - 1].y + alpha * d[i].y,
            };
          }
        }
        return d[k];
      }

      function makeBSpline(store) {
        let pts = [],
          fresh = true,
          hover = null;
        const reset = () => {
          pts = [];
          fresh = true;
          hover = null;
        };

        function finalize(ctx, eng) {
          if (pts.length < 4) {
            reset();
            eng.requestRepaint();
            return;
          }
          const s = store.getState();
          const cr = bspline(pts);
          ctx.save();
          ctx.lineWidth = s.brushSize;
          ctx.strokeStyle = s.primaryColor;
          ctx.beginPath();
          ctx.moveTo(cr[0].x + 0.5, cr[0].y + 0.5);
          for (let i = 1; i < cr.length; i++) {
            ctx.lineTo(cr[i].x + 0.5, cr[i].y + 0.5);
          }
          ctx.stroke();
          ctx.restore();

          let minX = cr[0].x,
            maxX = cr[0].x,
            minY = cr[0].y,
            maxY = cr[0].y;
          cr.forEach((p) => {
            minX = Math.min(minX, p.x);
            maxX = Math.max(maxX, p.x);
            minY = Math.min(minY, p.y);
            maxY = Math.max(maxY, p.y);
          });
          eng.expandPendingRectByRect(
            minX - s.brushSize,
            minY - s.brushSize,
            maxX - minX + s.brushSize * 2,
            maxY - minY + s.brushSize * 2
          );
          eng.finishStrokeToHistory();
          eng.requestRepaint();
          reset();
        }

        window.addEventListener("keydown", (e) => {
          if (e.key === "Enter") finalize(engine.ctx, engine);
        });

        return {
          id: "bspline",
          cursor: "crosshair",
          previewRect: null,
          cancel() {
            reset();
            engine.requestRepaint();
          },
          onPointerDown(ctx, ev, eng) {
            if (ev.button === 0 && ev.detail === 2) {
              if (pts.length === 0) eng.beginStrokeSnapshot();
              pts.push({ ...ev.img });
              finalize(ctx, eng);
              return;
            }
            if (fresh) {
              pts = [];
              fresh = false;
            }
            pts.push({ ...ev.img });
          },
          onPointerMove(ctx, ev) {
            hover = { ...ev.img };
          },
          onPointerUp() {},
          drawPreview(octx) {
            const s = store.getState();
            octx.save();
            octx.lineWidth = s.brushSize;
            octx.strokeStyle = s.primaryColor;

            const need = 4;
            if (pts.length >= need) {
              const src = hover ? [...pts, hover] : pts;
              const cr = bspline(src);
              if (cr.length >= 2) {
                octx.beginPath();
                octx.moveTo(cr[0].x + 0.5, cr[0].y + 0.5);
                for (let i = 1; i < cr.length; i++) {
                  octx.lineTo(cr[i].x + 0.5, cr[i].y + 0.5);
                }
                octx.stroke();
              }
            } else if (pts.length >= 1) {
              const poly = hover ? [...pts, hover] : pts;
              if (poly.length >= 2) {
                octx.beginPath();
                octx.moveTo(poly[0].x + 0.5, poly[0].y + 0.5);
                for (let i = 1; i < poly.length; i++) {
                  octx.lineTo(poly[i].x + 0.5, poly[i].y + 0.5);
                }
                octx.stroke();
              } else if (poly.length === 1 && hover) {
                octx.beginPath();
                octx.moveTo(poly[0].x + 0.5, poly[0].y + 0.5);
                octx.lineTo(hover.x + 0.5, hover.y + 0.5);
                octx.stroke();
              }
            }
            octx.restore();
          },
        };
      }

      function nurbs(points, weights, deg = 3, seg = 32) {
        const n = points.length - 1;
        // （そのままでも動くが、端点補間が欲しければクランプに置換する）
        const knots = [];
        for (let i = 0; i <= n + deg + 1; i++) knots.push(i);

        function N(i, k, u) {
          // ★ 末端uで最後の基底だけ1にする（w=0防止）
          if (k === 0) {
            if (u === knots[knots.length - 1]) return i === n ? 1 : 0;
            return u >= knots[i] && u < knots[i + 1] ? 1 : 0;
          }
          const den1 = knots[i + k] - knots[i];
          const den2 = knots[i + k + 1] - knots[i + 1];
          const a = den1 ? (u - knots[i]) / den1 : 0;
          const b = den2 ? (knots[i + k + 1] - u) / den2 : 0;
          return a * N(i, k - 1, u) + b * N(i + 1, k - 1, u);
        }

        const uStart = knots[deg];
        const uEnd = knots[n + 1];
        const out = [];
        // ★ 末端を含めない（代わりに最後だけ一歩手前でサンプル）
        const step = (uEnd - uStart) / seg;
        for (let s = 0; s <= seg; s++) {
          // s==seg のときはごくわずか手前に寄せる
          const u = s === seg ? uEnd - 1e-9 : uStart + s * step;
          let x = 0,
            y = 0,
            w = 0;
          for (let i = 0; i <= n; i++) {
            const b = N(i, deg, u) * (weights[i] ?? 1);
            x += points[i].x * b;
            y += points[i].y * b;
            w += b;
          }
          if (w === 0) continue; // ★ 念のためNaNガード
          out.push({ x: x / w, y: y / w });
        }
        return out;
      }

      function makeNURBS(store) {
        let pts = [],
          ws = [],
          hover = null;

        function finalize(ctx, eng) {
          if (pts.length < 4) return;
          const s = store.getState();
          const cr = nurbs(pts, ws);
          if (!cr.length) {
            pts = [];
            ws = [];
            hover = null;
            nurbsWeightEl.value = "1";
            eng.requestRepaint();
            return;
          }
          ctx.save();
          ctx.lineWidth = s.brushSize;
          ctx.strokeStyle = s.primaryColor;
          ctx.beginPath();
          ctx.moveTo(cr[0].x + 0.5, cr[0].y + 0.5);
          for (let i = 1; i < cr.length; i++) {
            const p = cr[i];
            if (!Number.isFinite(p.x) || !Number.isFinite(p.y)) continue;
            ctx.lineTo(p.x + 0.5, p.y + 0.5);
          }
          ctx.stroke();
          ctx.restore();

          let minX = cr[0].x,
            maxX = cr[0].x,
            minY = cr[0].y,
            maxY = cr[0].y;
          cr.forEach((p) => {
            minX = Math.min(minX, p.x);
            maxX = Math.max(maxX, p.x);
            minY = Math.min(minY, p.y);
            maxY = Math.max(maxY, p.y);
          });
          eng.expandPendingRectByRect(
            minX - s.brushSize,
            minY - s.brushSize,
            maxX - minX + s.brushSize * 2,
            maxY - minY + s.brushSize * 2
          );
          eng.finishStrokeToHistory();
          eng.requestRepaint();

          pts = [];
          ws = [];
          hover = null;
          nurbsWeightEl.value = "1";
        }

        window.addEventListener("keydown", (e) => {
          if (e.key === "Enter") finalize(engine.ctx, engine);
        });

        return {
          id: "nurbs",
          cursor: "crosshair",
          previewRect: null,
          onPointerDown(ctx, ev, eng) {
            if (ev.button === 0 && ev.detail === 2) {
              if (pts.length === 0) eng.beginStrokeSnapshot();
              pts.push({ ...ev.img });
              const w = parseFloat(nurbsWeightEl.value);
              ws.push(Number.isFinite(w) && w > 0 ? w : 1);
              finalize(ctx, eng);
              return;
            }
            if (pts.length === 0) eng.beginStrokeSnapshot();
            pts.push({ ...ev.img });
            const w = parseFloat(nurbsWeightEl.value);
            ws.push(Number.isFinite(w) && w > 0 ? w : 1);
          },
          onPointerMove(ctx, ev) {
            hover = { ...ev.img };
          },
          onPointerUp() {},
          drawPreview(octx) {
            const s = store.getState();
            octx.save();
            octx.lineWidth = s.brushSize;
            octx.strokeStyle = s.primaryColor;

            const need = 4;
            if (pts.length >= need) {
              const srcPts = hover ? [...pts, hover] : pts;
              const srcWs = hover ? [...ws, 1] : ws;
              const cr = nurbs(srcPts, srcWs);
              if (cr.length >= 2) {
                octx.beginPath();
                octx.moveTo(cr[0].x + 0.5, cr[0].y + 0.5);
                for (let i = 1; i < cr.length; i++) {
                  const p = cr[i];
                  if (!Number.isFinite(p.x) || !Number.isFinite(p.y)) continue;
                  octx.lineTo(p.x + 0.5, p.y + 0.5);
                }
                octx.stroke();
              }
            } else if (pts.length >= 1) {
              const poly = hover ? [...pts, hover] : pts;
              if (poly.length >= 2) {
                octx.beginPath();
                octx.moveTo(poly[0].x + 0.5, poly[0].y + 0.5);
                for (let i = 1; i < poly.length; i++) {
                  octx.lineTo(poly[i].x + 0.5, poly[i].y + 0.5);
                }
                octx.stroke();
              } else if (poly.length === 1 && hover) {
                octx.beginPath();
                octx.moveTo(poly[0].x + 0.5, poly[0].y + 0.5);
                octx.lineTo(hover.x + 0.5, hover.y + 0.5);
                octx.stroke();
              }
            }
            octx.restore();
          },
        };
      }

      function makeEllipse2(store) {
        let stage = 0,
          cx = 0,
          cy = 0,
          rx = 0,
          ry = 0,
          rot = 0;
        return {
          id: "ellipse2",
          cursor: "crosshair",
          previewRect: null,
          onPointerDown(ctx, ev, eng) {
            if (stage === 0) {
              cx = ev.img.x;
              cy = ev.img.y;
              stage = 1;
            } else if (stage === 1) {
              rx = Math.abs(ev.img.x - cx);
              ry = Math.abs(ev.img.y - cy);
              rot = 0;
              stage = 2;
            } else if (stage === 2) {
              const s = store.getState();
              ctx.save();
              ctx.lineWidth = s.brushSize;
              ctx.strokeStyle = s.primaryColor;
              if (store.getState().fillOn) ctx.fillStyle = s.secondaryColor;
              ctx.beginPath();
              ctx.ellipse(cx, cy, rx, ry, rot, 0, Math.PI * 2);
              if (store.getState().fillOn) ctx.fill();
              ctx.stroke();
              ctx.restore();
              eng.expandPendingRectByRect(
                cx - rx - s.brushSize,
                cy - ry - s.brushSize,
                rx * 2 + s.brushSize * 2,
                ry * 2 + s.brushSize * 2
              );
              stage = 0;
            }
          },
          onPointerMove(ctx, ev) {
            if (stage === 1) {
              rx = Math.abs(ev.img.x - cx);
              ry = Math.abs(ev.img.y - cy);
            } else if (stage === 2) {
              rot = Math.atan2(ev.img.y - cy, ev.img.x - cx);
            }
          },
          onPointerUp() {},
          drawPreview(octx) {
            if (stage > 0) {
              const s = store.getState();
              octx.save();
              octx.lineWidth = s.brushSize;
              octx.strokeStyle = s.primaryColor;
              octx.beginPath();
              octx.ellipse(cx, cy, rx, ry, rot, 0, Math.PI * 2);
              octx.stroke();
              octx.restore();
            }
          },
        };
      }

      function makeFreehand(store) {
        let pts = [],
          drawing = false;
        return {
          id: "freehand",
          cursor: "crosshair",
          previewRect: null,
          onPointerDown(ctx, ev) {
            drawing = true;
            pts = [{ ...ev.img }];
          },
          onPointerMove(ctx, ev) {
            if (drawing) pts.push({ ...ev.img });
          },
          onPointerUp(ctx, ev, eng) {
            if (!drawing) return;
            drawing = false;
            pts.push({ ...ev.img });
            const s = store.getState();
            const sm = catmullRomSpline(pts, 8);
            ctx.save();
            ctx.lineWidth = s.brushSize;
            ctx.strokeStyle = s.primaryColor;
            ctx.lineCap = "round";
            ctx.lineJoin = "round";
            ctx.beginPath();
            ctx.moveTo(sm[0].x + 0.5, sm[0].y + 0.5);
            for (let i = 1; i < sm.length; i++)
              ctx.lineTo(sm[i].x + 0.5, sm[i].y + 0.5);
            ctx.stroke();
            ctx.restore();
            let minX = sm[0].x,
              maxX = sm[0].x,
              minY = sm[0].y,
              maxY = sm[0].y;
            sm.forEach((p) => {
              minX = Math.min(minX, p.x);
              maxX = Math.max(maxX, p.x);
              minY = Math.min(minY, p.y);
              maxY = Math.max(maxY, p.y);
            });
            eng.expandPendingRectByRect(
              minX - s.brushSize,
              minY - s.brushSize,
              maxX - minX + s.brushSize * 2,
              maxY - minY + s.brushSize * 2
            );
            pts = [];
          },
          drawPreview(octx) {
            if (drawing && pts.length > 1) {
              const sm = catmullRomSpline(pts, 8);
              octx.save();
              octx.lineWidth = store.getState().brushSize;
              octx.strokeStyle = store.getState().primaryColor;
              octx.beginPath();
              octx.moveTo(sm[0].x + 0.5, sm[0].y + 0.5);
              for (let i = 1; i < sm.length; i++)
                octx.lineTo(sm[i].x + 0.5, sm[i].y + 0.5);
              octx.stroke();
              octx.restore();
            }
          },
        };
      }

      function makeFreehandClick(store) {
        let pts = [],
          drawing = false;
        return {
          id: "freehandClick",
          cursor: "crosshair",
          previewRect: null,
          onPointerDown(ctx, ev, eng) {
            if (!drawing) {
              drawing = true;
              pts = [{ ...ev.img }];
            } else {
              pts.push({ ...ev.img });
              const s = store.getState();
              const sm = catmullRomSpline(pts, 8);
              ctx.save();
              ctx.lineWidth = s.brushSize;
              ctx.strokeStyle = s.primaryColor;
              ctx.lineCap = "round";
              ctx.lineJoin = "round";
              ctx.beginPath();
              ctx.moveTo(sm[0].x + 0.5, sm[0].y + 0.5);
              for (let i = 1; i < sm.length; i++)
                ctx.lineTo(sm[i].x + 0.5, sm[i].y + 0.5);
              ctx.stroke();
              ctx.restore();
              let minX = sm[0].x,
                maxX = sm[0].x,
                minY = sm[0].y,
                maxY = sm[0].y;
              sm.forEach((p) => {
                minX = Math.min(minX, p.x);
                maxX = Math.max(maxX, p.x);
                minY = Math.min(minY, p.y);
                maxY = Math.max(maxY, p.y);
              });
              eng.expandPendingRectByRect(
                minX - s.brushSize,
                minY - s.brushSize,
                maxX - minX + s.brushSize * 2,
                maxY - minY + s.brushSize * 2
              );
              pts = [];
              drawing = false;
            }
          },
          onPointerMove(ctx, ev) {
            if (drawing) pts.push({ ...ev.img });
          },
          onPointerUp() {},
          drawPreview(octx) {
            if (drawing && pts.length > 1) {
              const sm = catmullRomSpline(pts, 8);
              octx.save();
              octx.lineWidth = store.getState().brushSize;
              octx.strokeStyle = store.getState().primaryColor;
              octx.beginPath();
              octx.moveTo(sm[0].x + 0.5, sm[0].y + 0.5);
              for (let i = 1; i < sm.length; i++)
                octx.lineTo(sm[i].x + 0.5, sm[i].y + 0.5);
              octx.stroke();
              octx.restore();
            }
          },
        };
      }

      function makeSelectRect() {
        let dragging = false,
          moving = false,
          start = null,
          grabOffset = null;
        return {
          id: "selectRect",
          cursor: "crosshair",
          previewRect: null,
          onPointerDown(ctx, ev, eng) {
            const sel = eng.selection;
            if (sel && eng.pointInRect(ev.img, sel.rect)) {
              if (!sel.floatCanvas) {
                const { x, y, w, h } = sel.rect;
                const img = ctx.getImageData(x, y, w, h);
                const fc = document.createElement("canvas");
                fc.width = w;
                fc.height = h;
                fc.getContext("2d").putImageData(img, 0, 0);
                ctx.clearRect(x, y, w, h);
                eng.expandPendingRectByRect(x, y, w, h);
                sel.floatCanvas = fc;
                sel.pos = { x, y };
              }
              moving = true;
              grabOffset = {
                dx: ev.img.x - sel.pos.x,
                dy: ev.img.y - sel.pos.y,
              };
              start = ev.img;
              return;
            }
            eng.clearSelection();
            dragging = true;
            start = ev.img;
            this.previewRect = { x: start.x, y: start.y, w: 0, h: 0 };
          },
          onPointerMove(ctx, ev, eng) {
            if (dragging) {
              const x1 = Math.min(start.x, ev.img.x),
                y1 = Math.min(start.y, ev.img.y),
                x2 = Math.max(start.x, ev.img.x),
                y2 = Math.max(start.y, ev.img.y);
              this.previewRect = {
                x: Math.floor(x1),
                y: Math.floor(y1),
                w: Math.max(1, Math.floor(x2 - x1)),
                h: Math.max(1, Math.floor(y2 - y1)),
              };
            } else if (moving && eng.selection) {
              eng.selection.pos = {
                x: Math.floor(ev.img.x - grabOffset.dx),
                y: Math.floor(ev.img.y - grabOffset.dy),
              };
            }
          },
          onPointerUp(ctx, ev, eng) {
            if (dragging) {
              dragging = false;
              const r = this.previewRect;
              if (r && r.w > 0 && r.h > 0)
                eng.selection = {
                  rect: r,
                  floatCanvas: null,
                  pos: { x: r.x, y: r.y },
                };
              this.previewRect = null;
            } else if (moving && eng.selection) {
              moving = false;
              const sel = eng.selection;
              const old = sel.rect,
                neu = { x: sel.pos.x, y: sel.pos.y, w: old.w, h: old.h };
              eng.expandPendingRectByRect(old.x, old.y, old.w, old.h);
              eng.expandPendingRectByRect(neu.x, neu.y, neu.w, neu.h);
              ctx.drawImage(sel.floatCanvas, neu.x, neu.y);
              sel.rect = neu;
              sel.floatCanvas = null;
            } else {
              const sel = eng.selection;
              if (sel && !eng.pointInRect(ev.img, sel.rect))
                eng.clearSelection();
            }
          },
        };
      }
      let activeEditor = null;
      // 置換：テキスト確定処理（Canvas用フォント＆二重スケール防止）
      function cancelTextEditing(commit = false) {
        if (!activeEditor) return;

        if (commit) {
          // editorLayer は translate+scale 済 → left/top/サイズは「画像座標px」そのもの
          const x = Math.round(parseFloat(activeEditor.style.left) || 0);
          const y = Math.round(parseFloat(activeEditor.style.top) || 0);
          const w = Math.ceil(activeEditor.offsetWidth); // zoom で割らない
          const h = Math.ceil(activeEditor.offsetHeight); // zoom で割らない

          const cs = getComputedStyle(activeEditor);
          const color = cs.color;
          const fontSizePx = parseFloat(cs.fontSize) || 16;
          const fontWeight = cs.fontWeight || "normal";
          const fontStyle = cs.fontStyle || "normal";
          const fontFamily = cs.fontFamily || "system-ui, sans-serif";
          const canvasFont = `${fontStyle} ${fontWeight} ${fontSizePx}px ${fontFamily}`;

          // line-height が 'normal' の場合は 1.4倍で代用
          let lineHeightPx = parseFloat(cs.lineHeight);
          if (isNaN(lineHeightPx)) lineHeightPx = Math.round(fontSizePx * 1.4);

          const paddingX = 6,
            paddingY = 4;
          const lines = activeEditor.innerText.replace(/\r/g, "").split("\n");

          const ctx = layers[activeLayer].getContext("2d");
          ctx.save();
          ctx.font = canvasFont; // Canvasは「xxpx ファミリ」形式のみ有効
          ctx.fillStyle = color;
          ctx.textBaseline = "top";
          let ycur = y + paddingY;
          for (const line of lines) {
            ctx.fillText(line, x + paddingX, ycur);
            ycur += lineHeightPx;
          }
          ctx.restore();

          // 履歴（beginStrokeSnapshot は Textツール起動時に呼んでいる前提）
          engine.expandPendingRectByRect(x, y, w, h);
          engine.finishStrokeToHistory();
        }

        editorLayer.removeChild(activeEditor);
        activeEditor = null;
        editorLayer.style.pointerEvents = "none"; // ★ここ！ camelCase
      }

      function makeTextTool(store) {
        // 空contenteditableに即キャレットを出すヘルパ
        function focusEditable(el) {
          el.focus();
          const r = document.createRange();
          r.selectNodeContents(el);
          r.collapse(true); // 先頭にキャレット
          const sel = window.getSelection();
          sel.removeAllRanges();
          sel.addRange(r);
        }

        return {
          id: "text",
          cursor: "text",
          onPointerDown(ctx, ev, eng) {
            // 既存エディタ確定→新規開始
            cancelTextEditing(true);

            const left = Math.floor(ev.img.x),
              top = Math.floor(ev.img.y);
            const editor = document.createElement("div");
            editor.className = "text-editor";
            editor.contentEditable = "true";

            // 画像座標で配置（editorLayerはtranslate+scale済み）
            editor.style.left = left + "px";
            editor.style.top = top + "px";
            editor.style.minWidth = "80px";

            // フォント設定
            const ff = document.getElementById("fontFamily").value;
            const fs = parseFloat(
              document.getElementById("fontSize").value || "24"
            );
            editor.style.fontFamily = ff;
            editor.style.fontSize = fs + "px";
            editor.style.lineHeight = Math.round(fs * 1.4) + "px";
            editor.style.color = store.getState().primaryColor;

            // ★ 空だとキャレットが出ないブラウザがあるので <br> を入れる
            editor.innerHTML = "<br>";

            editorLayer.appendChild(editor);
            activeEditor = editor;
            editorLayer.style.pointerEvents = "auto";

            // Undo用スナップショット
            engine.beginStrokeSnapshot();

            // ★ pointerdown の処理が終わってからフォーカス/キャレットを当てる
            setTimeout(() => {
              focusEditable(editor);
            }, 0);

            // Enterで確定 / Escで取消（IMEはTextBox側が処理するのでここは単純に）
            const onKey = (e) => {
              const isIme =
                e.isComposing || e.key === "Process" || e.keyCode === 229;
              if (e.key === "Enter" && !e.shiftKey && !isIme) {
                e.preventDefault();
                cancelTextEditing(true);
                engine.requestRepaint();
                cleanup();
              } else if (e.key === "Escape") {
                e.preventDefault();
                cancelTextEditing(false);
                engine.requestRepaint();
                cleanup();
              }
            };
            function cleanup() {
              editor.removeEventListener("keydown", onKey);
            }
            editor.addEventListener("keydown", onKey);
          },
          onPointerMove() {},
          onPointerUp() {},
        };
      }

      /* ===== init ===== */
      const store = createStore({
        toolId: "pencil",
        primaryColor: "#000000",
        secondaryColor: "#ffffff",
        brushSize: 4,
        smoothAlpha: 0.55,
<<<<<<< HEAD
        spacingRatio: 0.4,
=======
>>>>>>> 23aa0528
        fillOn: true,
        antialias: false,
      });
      const vp = new Viewport();
      const engine = new Engine(store, vp);

      //#region UI bind
      /* ===== UI bind ===== */
        document
          .getElementById("brush")
          .addEventListener("input", (e) =>
            store.set({ brushSize: +e.target.value })
          );
        document
          .getElementById("smooth")
          .addEventListener("input", (e) =>
            store.set({ smoothAlpha: +e.target.value })
          );
        document
<<<<<<< HEAD
          .getElementById("spacing")
          .addEventListener("input", (e) =>
            store.set({ spacingRatio: +e.target.value })
          );
        document
=======
>>>>>>> 23aa0528
          .getElementById("color")
          .addEventListener("input", (e) =>
            store.set({ primaryColor: e.target.value })
          );
      document
        .getElementById("color2")
        .addEventListener("input", (e) =>
          store.set({ secondaryColor: e.target.value })
        );
      document.getElementById("fillOn").addEventListener("change", (e) => {
        store.set({ fillOn: e.target.checked });
      });
      document.getElementById("antialias").addEventListener("change", (e) => {
        store.set({ antialias: e.target.checked });
        engine.requestRepaint();
      });
      document.getElementById("fontFamily").addEventListener("change", () => {
        if (activeEditor)
          activeEditor.style.fontFamily =
            document.getElementById("fontFamily").value;
      });

      document.getElementById("fontSize").addEventListener("change", () => {
        if (activeEditor) {
          const fs = parseFloat(
            document.getElementById("fontSize").value || "24"
          );
          activeEditor.style.fontSize = fs + "px";
          activeEditor.style.lineHeight = Math.round(fs * 1.4) + "px";
        }
      });

      document.getElementById("undo").addEventListener("click", () => {
        cancelTextEditing(false);
        engine.undo();
      });
      document.getElementById("redo").addEventListener("click", () => {
        cancelTextEditing(false);
        engine.redo();
      });
      document.getElementById("clear").addEventListener("click", () => {
        cancelTextEditing(false);
        const ctx = layers[activeLayer].getContext("2d");
        const before = ctx.getImageData(0, 0, bmp.width, bmp.height);
        ctx.clearRect(0, 0, bmp.width, bmp.height);
        if (activeLayer === 0) {
          ctx.fillStyle = "#ffffff";
          ctx.fillRect(0, 0, bmp.width, bmp.height);
        }
        const after = ctx.getImageData(0, 0, bmp.width, bmp.height);
        engine.history.pushPatch({
          layer: activeLayer,
          rect: { x: 0, y: 0, w: bmp.width, h: bmp.height },
          before,
          after,
        });
        renderLayers();
        engine.requestRepaint();
      });

      document.getElementById("addLayerBtn").addEventListener("click", () => {
        addLayer();
      });
      document.getElementById("delLayerBtn").addEventListener("click", () => {
        deleteLayer();
      });
      document.getElementById("fit").addEventListener("click", fitToScreen);
      document.getElementById("actual").addEventListener("click", () => {
        vp.zoom = 1;
        vp.panX = 0;
        vp.panY = 0;
        engine.requestRepaint();
      });

      function selectTool(id) {
        cancelTextEditing(false);
        store.set({ toolId: id });
        document
          .querySelectorAll(".tool")
          .forEach((b) => b.classList.toggle("active", b.dataset.tool === id));
        engine.setTool(id);
      }
      document
        .querySelectorAll(".tool")
        .forEach((b) =>
          b.addEventListener("click", () => selectTool(b.dataset.tool))
        );
      function updateStatus(pos) {
        statusEl.textContent = `x:${Math.floor(pos.img.x)}, y:${Math.floor(
          pos.img.y
        )}  線:${store.getState().primaryColor} 塗:${
          document.getElementById("color2").value
        }  幅:${store.getState().brushSize}`;
      }

      /* register tools */
      engine.register(makeSelectRect());
      engine.register(makePencil(store));
      engine.register(makePencilClick(store));
      engine.register(makeBrush(store));
      engine.register(makeEraser(store));
      engine.register(makeEraserClick(store));
      engine.register(makeEyedropper(store));
      engine.register(makeBucket(store));
      engine.register(makeShape("line", store));
      engine.register(makeShape("rect", store));
      engine.register(makeShape("ellipse", store));
      engine.register(makeQuadratic(store));
      engine.register(makeCubic(store));
      engine.register(makeArc(store));
      engine.register(makeSector(store));
      engine.register(makeCatmull(store));
      engine.register(makeBSpline(store));
      engine.register(makeNURBS(store));
      engine.register(makeEllipse2(store));
      engine.register(makeFreehand(store));
      engine.register(makeFreehandClick(store));
      engine.register(makeTextTool(store));
      selectTool("pencil");

      //#endregion

      //#region IO: open/save
      /* ===== IO: open/save ===== */
      function initDocument(w = 1280, h = 720, bg = "#ffffff") {
        bmp.width = w;
        bmp.height = h;
        clipCanvas.width = w;
        clipCanvas.height = h;
        layers.length = 0;
        addLayer();
        layers.forEach((l) => {
          l.width = w;
          l.height = h;
          l.getContext("2d").clearRect(0, 0, w, h);
        });
        const bgctx = layers[0].getContext("2d");
        bgctx.fillStyle = bg;
        bgctx.fillRect(0, 0, w, h);
        renderLayers();
        fitToScreen();
        updateLayerList();
      }
      
      document
        .getElementById("open")
        .addEventListener("click", () =>
          document.getElementById("fileInput").click()
        );

      document.getElementById("fileInput").addEventListener("change", (e) => {
        const f = e.target.files?.[0];
        if (f) openImageFile(f);
        e.target.value = "";
      });

      function openImageFile(file) {
        const img = new Image();
        img.onload = () => {
          initDocument(img.naturalWidth, img.naturalHeight, "#ffffff");
          layers[activeLayer].getContext("2d").drawImage(img, 0, 0);
          renderLayers();
          engine.clearSelection();
          fitToScreen();
          engine.requestRepaint();
          saveSessionDebounced();
        };
        img.src = URL.createObjectURL(file);
      }

      function downloadDataURL(url, name) {
        const a = document.createElement("a");
        a.href = url;
        a.download = name;
        a.click();
      }

      document.getElementById("savePNG").addEventListener("click", () => {
        const c = document.createElement("canvas");
        c.width = bmp.width;
        c.height = bmp.height;
        const cctx = c.getContext("2d");
        flattenLayers(cctx);
        downloadDataURL(c.toDataURL("image/png"), "image.png");
      });

      document.getElementById("saveJPG").addEventListener("click", () => {
        const c = document.createElement("canvas");
        c.width = bmp.width;
        c.height = bmp.height;
        const cctx = c.getContext("2d");
        cctx.fillStyle = "#ffffff";
        cctx.fillRect(0, 0, c.width, c.height);
        flattenLayers(cctx);
        downloadDataURL(c.toDataURL("image/jpeg", 0.92), "image.jpg");
      });

      document.getElementById("saveWEBP").addEventListener("click", () => {
        const c = document.createElement("canvas");
        c.width = bmp.width;
        c.height = bmp.height;
        const cctx = c.getContext("2d");
        flattenLayers(cctx);
        downloadDataURL(c.toDataURL("image/webp", 0.92), "image.webp");
      });

      /* ===== Clipboard: Copy / Cut / Paste ===== */
      document.getElementById("copyBtn").addEventListener("click", doCopy);
      document.getElementById("cutBtn").addEventListener("click", doCut);
      document.getElementById("pasteBtn").addEventListener(
        "click",
        () =>
          navigator.clipboard &&
          navigator.clipboard.read &&
          navigator.clipboard
            .read()
            .then(handleClipboardItems)
            .catch(() => {
              /* ブラウザにより不可 */
            })
      );

      async function doCopy() {
        const sel = engine.selection;
        let srcCanvas = null;
        if (sel) {
          const { x, y, w, h } = sel.rect;
          const c = document.createElement("canvas");
          c.width = w;
          c.height = h;
          const cctx = c.getContext("2d");
          if (sel.floatCanvas) {
            cctx.drawImage(sel.floatCanvas, 0, 0);
          } else {
            const ctx = layers[activeLayer].getContext("2d");
            const img = ctx.getImageData(x, y, w, h);
            cctx.putImageData(img, 0, 0);
          }
          srcCanvas = c;
        } else {
          srcCanvas = bmp;
        }
        try {
          const blob = await new Promise((res) =>
            srcCanvas.toBlob(res, "image/png")
          );
          if (!blob) throw new Error("blob null");
          await navigator.clipboard.write([
            new ClipboardItem({ "image/png": blob }),
          ]);
          statusEl.textContent = "コピー完了";
        } catch (e) {
          statusEl.textContent = "コピー不可（権限/ブラウザ制限）";
        }
      }

      async function doCut() {
        const sel = engine.selection;
        if (!sel) {
          statusEl.textContent = "選択がないためカット不可";
          return;
        }
        await doCopy();
        // クリア＆履歴
        const { x, y, w, h } = sel.rect;
        const ctx = layers[activeLayer].getContext("2d");
        const before = ctx.getImageData(x, y, w, h);
        ctx.clearRect(x, y, w, h);
        const after = ctx.getImageData(x, y, w, h);
        engine.history.pushPatch({ rect: { x, y, w, h }, before, after });
        engine.clearSelection();
        engine.requestRepaint();
        saveSessionDebounced();
      }

      window.addEventListener("paste", async (e) => {
        if (e.clipboardData) {
          const items = [...e.clipboardData.items].filter((it) =>
            it.type.startsWith("image/")
          );
          if (items.length) {
            e.preventDefault();
            const file = items[0].getAsFile();
            if (file) pasteImageFile(file);
          }
        } else if (navigator.clipboard && navigator.clipboard.read) {
          try {
            const items = await navigator.clipboard.read();
            handleClipboardItems(items);
          } catch {}
        }
      });

      function handleClipboardItems(items) {
        for (const item of items) {
          for (const type of item.types) {
            if (type.startsWith("image/")) {
              item.getType(type).then((blob) => pasteImageFile(blob));
              return;
            }
          }
        }
      }

      function pasteImageFile(file) {
        const img = new Image();
        img.onload = () => {
          const c = document.createElement("canvas");
          c.width = img.naturalWidth;
          c.height = img.naturalHeight;
          c.getContext("2d").drawImage(img, 0, 0);
          // 中央にフロートで貼り付け
          const cx = bmp.width / 2 - c.width / 2,
            cy = bmp.height / 2 - c.height / 2;
          engine.selection = {
            rect: {
              x: Math.floor(cx),
              y: Math.floor(cy),
              w: c.width,
              h: c.height,
            },
            floatCanvas: c,
            pos: { x: Math.floor(cx), y: Math.floor(cy) },
          };
          engine.requestRepaint();
          saveSessionDebounced();
        };
        img.src = URL.createObjectURL(file);
      }

      //#endregion

      //#region Adjustments: UI + Preview + Apply

      /* ===== Adjustments: UI + Preview + Apply ===== */
      const adjPanel = document.getElementById("adjustPanel");
      const adjBtn = document.getElementById("adjustBtn");
      const brightnessEl = document.getElementById("adjBrightness");
      const contrastEl = document.getElementById("adjContrast");
      const saturationEl = document.getElementById("adjSaturation");
      const hueEl = document.getElementById("adjHue");
      const invertEl = document.getElementById("adjInvert");

      adjBtn.addEventListener("click", () => {
        adjPanel.style.display =
          adjPanel.style.display === "none" || adjPanel.style.display === ""
            ? "block"
            : "none";
        if (adjPanel.style.display === "block") {
          startFilterPreview();
        } else {
          clearFilterPreview();
        }
      });

      document.getElementById("adjReset").addEventListener("click", () => {
        brightnessEl.value = 0;
        contrastEl.value = 0;
        saturationEl.value = 0;
        hueEl.value = 0;
        invertEl.checked = false;
        updateFilterPreview();
      });

      document.getElementById("adjCancel").addEventListener("click", () => {
        clearFilterPreview();
        adjPanel.style.display = "none";
      });

      document.getElementById("adjApply").addEventListener("click", () => {
        applyFilter();
        resetAdjustUIToDefaults();
        adjPanel.style.display = "none";
        saveSessionDebounced();
      });

      function resetAdjustUIToDefaults() {
        brightnessEl.value = 0;
        contrastEl.value = 0;
        saturationEl.value = 0;
        hueEl.value = 0;
        invertEl.checked = false;
      }      

      [brightnessEl, contrastEl, saturationEl, hueEl].forEach((el) =>
        el.addEventListener("input", updateFilterPreview)
      );
      invertEl.addEventListener("change", updateFilterPreview);

      function startFilterPreview() {
        updateFilterPreview();
      }

      function clearFilterPreview() {
        engine.filterPreview = null;
        engine.requestRepaint();
      }

      function updateFilterPreview() {
        const sel = engine.selection;
        const params = {
          brightness: +brightnessEl.value, // [-100..100]
          contrast: +contrastEl.value, // [-100..100]
          saturation: +saturationEl.value, // [-100..100]
          hue: +hueEl.value, // [-180..180]
          invert: invertEl.checked ? 1 : 0,
        };
        if (sel && sel.floatCanvas) {
          const src = sel.floatCanvas;
          const can = applyFilterToCanvas(src, params);
          engine.filterPreview = { canvas: can, x: sel.pos.x, y: sel.pos.y };
        } else if (sel) {
          const { x, y, w, h } = sel.rect;
          const src = document.createElement("canvas");
          src.width = w;
          src.height = h;
          src.getContext("2d").drawImage(bmp, x, y, w, h, 0, 0, w, h);
          const can = applyFilterToCanvas(src, params);
          engine.filterPreview = { canvas: can, x, y };
        } else {
          const src = bmp;
          const can = applyFilterToCanvas(src, params);
          engine.filterPreview = { canvas: can, x: 0, y: 0 };
        }
        engine.requestRepaint();
      }

      function applyFilter() {
        if (!engine.filterPreview) {
          return;
        }
        const { canvas, x, y } = engine.filterPreview;
        if (engine.selection && engine.selection.floatCanvas) {
          // フロートはそのまま置換（履歴は後で合成時）
          const sel = engine.selection;
          sel.floatCanvas = canvas; // 置き換え
          engine.filterPreview = null;
          engine.requestRepaint();
        } else {
          // before/after で履歴登録
          engine.beginStrokeSnapshot();
          const w = canvas.width,
            h = canvas.height;
          const ctx = layers[activeLayer].getContext("2d");
          const before = ctx.getImageData(x, y, w, h);
          ctx.clearRect(x, y, w, h);
          ctx.drawImage(canvas, x, y);
          const after = ctx.getImageData(x, y, w, h);
          engine.history.pushPatch({ rect: { x, y, w, h }, before, after });
          engine.filterPreview = null;
          engine.requestRepaint();
        }
      }

      /* ===== Filter core (CPU) ===== */
      function applyFilterToCanvas(srcCanvas, p) {
        const w = srcCanvas.width,
          h = srcCanvas.height;
        const out = document.createElement("canvas");
        out.width = w;
        out.height = h;
        const sctx = srcCanvas.getContext("2d");
        const dctx = out.getContext("2d");
        const img = sctx.getImageData(0, 0, w, h);
        const d = img.data;

        const b = p.brightness / 100; // add in [ -1 .. 1 ]
        //const c = Math.tan(((p.contrast / 100) * Math.PI) / 4); // contrast factor
        const c = 1 + (p.contrast / 100); // 0 → 1.0（無変化）
        const sat = 1 + p.saturation / 100; // multiply
        const hue = ((p.hue || 0) * Math.PI) / 180; // radians
        const inv = p.invert ? 1 : 0;


        for (let i = 0; i < d.length; i += 4) {
          let r = d[i] / 255,
            g = d[i + 1] / 255,
            bch = d[i + 2] / 255,
            a = d[i + 3] / 255;

          // brightness (add)
          r = r + b;
          g = g + b;
          bch = bch + b;

          // contrast around 0.5 -> remap to [-1..1] domain centered at 0
          r = 0.5 + c * (r - 0.5);
          g = 0.5 + c * (g - 0.5);
          bch = 0.5 + c * (bch - 0.5);

          // to HSV for hue/sat
          let {
            h: sH,
            s: sS,
            v: sV,
          } = rgb2hsv(clamp01(r), clamp01(g), clamp01(bch));
          sH = (sH + hue / (2 * Math.PI)) % 1;
          if (sH < 0) sH += 1;
          sS = clamp01(sS * sat);
          ({ r, g, b: bch } = hsv2rgb(sH, sS, sV));

          // invert
          if (inv) {
            r = 1 - r;
            g = 1 - g;
            bch = 1 - bch;
          }

          d[i] = Math.round(clamp01(r) * 255);
          d[i + 1] = Math.round(clamp01(g) * 255);
          d[i + 2] = Math.round(clamp01(bch) * 255);
          d[i + 3] = Math.round(clamp01(a) * 255);
        }
        dctx.putImageData(img, 0, 0);
        return out;
      }
      
      function clamp01(x) {
        return x < 0 ? 0 : x > 1 ? 1 : x;
      }
      
      function rgb2hsv(r, g, b) {
        const max = Math.max(r, g, b),
          min = Math.min(r, g, b);
        const d = max - min;
        let h = 0;
        if (d !== 0) {
          if (max === r) h = ((g - b) / d) % 6;
          else if (max === g) h = (b - r) / d + 2;
          else h = (r - g) / d + 4;
          h /= 6;
          if (h < 0) h += 1;
        }
        const s = max === 0 ? 0 : d / max;
        const v = max;
        return { h, s, v };
      }
      
      function hsv2rgb(h, s, v) {
        const i = Math.floor(h * 6),
          f = h * 6 - i,
          p = v * (1 - s),
          q = v * (1 - f * s),
          t = v * (1 - (1 - f) * s);
        switch (i % 6) {
          case 0:
            return { r: v, g: t, b: p };
          case 1:
            return { r: q, g: v, b: p };
          case 2:
            return { r: p, g: v, b: t };
          case 3:
            return { r: p, g: q, b: v };
          case 4:
            return { r: t, g: p, b: v };
          case 5:
            return { r: v, g: p, b: q };
        }
      }


      //#endregion

      /* ===== Session (IndexedDB): autosave / restore ===== */
      const DB_NAME = "paintdb",
        STORE = "kv",
        KEY = "autosave";
      
        function openDB() {
        return new Promise((res, rej) => {
          const r = indexedDB.open(DB_NAME, 1);
          r.onupgradeneeded = () => {
            r.result.createObjectStore(STORE);
          };
          r.onsuccess = () => res(r.result);
          r.onerror = () => rej(r.error);
        });
      }
      
      async function saveSession() {
        try {
          const db = await openDB();
          const tx = db.transaction(STORE, "readwrite");
          const store = tx.objectStore(STORE);
          const c = document.createElement("canvas");
          c.width = bmp.width;
          c.height = bmp.height;
          const cctx = c.getContext("2d");
          flattenLayers(cctx);
          const dataURL = c.toDataURL("image/png");
          store.put(
            { dataURL, width: bmp.width, height: bmp.height, ts: Date.now() },
            KEY
          );
          await tx.complete;
          autosaveBadge.textContent = "AutoSave: " + nowFmt();
        } catch (e) {
          autosaveBadge.textContent = "AutoSave: 失敗";
        }
      }

      let saveTimer = null;
      function saveSessionDebounced() {
        clearTimeout(saveTimer);
        saveTimer = setTimeout(saveSession, 800);
      }

      async function getSessionData() {
        try {
          const db = await openDB();
          const tx = db.transaction(STORE, "readonly");
          const store = tx.objectStore(STORE);
          const data = await new Promise((res, rej) => {
            const g = store.get(KEY);
            g.onsuccess = () => res(g.result);
            g.onerror = () => rej(g.error);
          });
          return data;
        } catch (e) {
          return null;
        }
      }

      async function restoreSession() {
        const data = await getSessionData();
        if (data && data.dataURL) {
          const img = new Image();
          img.onload = () => {
            initDocument(data.width, data.height, "#ffffff");
            layers[activeLayer].getContext("2d").drawImage(img, 0, 0);
            renderLayers();
            fitToScreen();
            engine.requestRepaint();
            autosaveBadge.textContent = "Restored: " + nowFmt();
            restoreBtn.style.display = "none";
          };
          img.src = data.dataURL;
        }
      }
      
      async function checkSession() {
        const data = await getSessionData();
        if (data && data.dataURL) {
          restoreBtn.style.display = "inline-block";
        }
      }

      restoreBtn.addEventListener("click", restoreSession);
      window.addEventListener("beforeunload", () => {
        saveSession();
      });

      setInterval(saveSession, 15000); // 15秒ごとに自動保存


      
      /* ===== fit / resize / boot ===== */
      function fitToScreen() {
        const r = stage.getBoundingClientRect();
        const zx = r.width / bmp.width,
          zy = r.height / bmp.height;
        vp.zoom = Math.min(zx, zy);
        const c = { x: bmp.width / 2, y: bmp.height / 2 };
        const scr = vp.imageToScreen(c.x, c.y);
        vp.panX += r.width / 2 - scr.x;
        vp.panY += r.height / 2 - scr.y;
        engine.requestRepaint();
      }
      
      const ro = new ResizeObserver(() => engine.requestRepaint());
      ro.observe(stage);

      initDocument(1280, 720, "#ffffff");
      engine.requestRepaint();
      checkSession();
    </script>
  </body>
</html><|MERGE_RESOLUTION|>--- conflicted
+++ resolved
@@ -307,12 +307,9 @@
           </button>
           <button class="tool" data-tool="bucket" title="F">バケツ</button>
           <div class="sep"></div>
-<<<<<<< HEAD
-=======
           線幅 <input id="brush" type="range" min="1" max="64" value="4" />
           滑らかさ <input id="smooth" type="range" min="0" max="1" step="0.05" value="0.55" />
           <div class="sep"></div>
->>>>>>> 23aa0528
           線色 <input id="color" type="color" value="#000000" /> 塗色
           <input id="color2" type="color" value="#ffffff" />
           <div class="sep"></div>
@@ -1430,10 +1427,7 @@
           const PRESSURE_CURVE = (p) => Math.pow(p, 0.7); // 筆圧→半径のカーブ
           const SPEED_FOR_MIN = 3.0;             // この速度以上で最細（px/フレーム相当）
           const SPEED_FOR_MAX = 0.2;             // この速度以下で最太
-<<<<<<< HEAD
-=======
           const SPACING_RATIO = 0.4;             // スタンプ間隔 = 半径 * この係数
->>>>>>> 23aa0528
 
         // ===== ユーティリティ =====
         const lerp = (a, b, t) => a + (b - a) * t;
@@ -3226,10 +3220,7 @@
         secondaryColor: "#ffffff",
         brushSize: 4,
         smoothAlpha: 0.55,
-<<<<<<< HEAD
         spacingRatio: 0.4,
-=======
->>>>>>> 23aa0528
         fillOn: true,
         antialias: false,
       });
@@ -3249,14 +3240,11 @@
             store.set({ smoothAlpha: +e.target.value })
           );
         document
-<<<<<<< HEAD
           .getElementById("spacing")
           .addEventListener("input", (e) =>
             store.set({ spacingRatio: +e.target.value })
           );
         document
-=======
->>>>>>> 23aa0528
           .getElementById("color")
           .addEventListener("input", (e) =>
             store.set({ primaryColor: e.target.value })
