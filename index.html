--- conflicted
+++ resolved
@@ -28,11 +28,7 @@
   /* ← グリッドの行高も auto に変更（以前は var(--ui) で固定だった） */
   #app { display: grid; grid-template-rows: auto 1fr auto; height: 100dvh; }
 
-<<<<<<< HEAD
   #stage { position: relative; background: #f6f6f6; overflow: scroll; }
-=======
-  #stage { position: relative; background: #f6f6f6; overflow: auto; }
->>>>>>> cc59982e
   canvas { position: absolute; inset: 0; image-rendering: pixelated; z-index: 0; }
   #overlay { pointer-events: none; z-index: 1; }
 
@@ -51,11 +47,9 @@
     display: flex;
     align-items: center;
     gap: var(--gap);
-<<<<<<< HEAD
+    
     overflow: scroll;
-=======
-    overflow: auto;
->>>>>>> cc59982e
+
     white-space: nowrap;
     flex: 1 1 auto;
     padding-bottom: 2px; /* スクロールバー余白 */
