--- conflicted
+++ resolved
@@ -236,11 +236,7 @@
       margin: 0;
       padding: 0;
       display: flex;
-<<<<<<< HEAD
       flex-direction: column;
-=======
-      flex-direction: column-reverse;
->>>>>>> fa63b380
       gap: 2px;
     }
     .layer-item {
@@ -454,10 +450,7 @@
         ctx.globalAlpha = l.opacity ?? 1;
         ctx.globalCompositeOperation = l.mode || "source-over";
         if (l.clip && i > 0) {
-<<<<<<< HEAD
           clipCtx.globalCompositeOperation = "source-over";
-=======
->>>>>>> fa63b380
           clipCtx.clearRect(0, 0, bmp.width, bmp.height);
           clipCtx.drawImage(layers[i - 1], 0, 0);
           clipCtx.globalCompositeOperation = "source-in";
@@ -478,23 +471,11 @@
       const list = document.getElementById("layerList");
       if (!list) return;
       list.innerHTML = "";
-<<<<<<< HEAD
       for (let i = layers.length - 1; i >= 0; i--) {
         const l = layers[i];
         const li = document.createElement("li");
         li.className = "layer-item" + (i === activeLayer ? " active" : "");
         li.dataset.index = i;
-=======
-      layers.forEach((l, i) => {
-        const li = document.createElement("li");
-        li.className = "layer-item" + (i === activeLayer ? " active" : "");
-        li.draggable = true;
-        li.dataset.index = i;
-
-        li.addEventListener("dragstart", (e) => {
-          e.dataTransfer.setData("text/plain", i);
-        });
->>>>>>> fa63b380
         li.addEventListener("dragover", (e) => e.preventDefault());
         li.addEventListener("drop", (e) => {
           e.preventDefault();
@@ -502,36 +483,29 @@
           const to = parseInt(li.dataset.index);
           moveLayer(from, to);
         });
-<<<<<<< HEAD
+
         li.addEventListener("click", (ev) => {
           if (ev.target.matches("input,select,option")) return;
           setActiveLayer(i);
         });
-=======
->>>>>>> fa63b380
 
         const handle = document.createElement("span");
         handle.textContent = "≡";
         handle.className = "handle";
-<<<<<<< HEAD
+
         handle.draggable = true;
         handle.addEventListener("dragstart", (e) => {
           e.dataTransfer.effectAllowed = "move";
           e.dataTransfer.setData("text/plain", i);
         });
-=======
->>>>>>> fa63b380
         li.appendChild(handle);
 
         const vis = document.createElement("input");
         vis.type = "checkbox";
         vis.checked = l.visible;
-<<<<<<< HEAD
         vis.addEventListener("change", (e) => {
           e.stopPropagation();
-=======
-        vis.addEventListener("change", () => {
->>>>>>> fa63b380
+
           l.visible = vis.checked;
           renderLayers();
           engine.requestRepaint();
@@ -539,7 +513,6 @@
         li.appendChild(vis);
 
         const name = document.createElement("span");
-<<<<<<< HEAD
         name.textContent = l.name ?? `Layer ${i + 1}`;
         name.style.flex = "1";
         name.addEventListener("dblclick", () => {
@@ -549,11 +522,7 @@
             updateLayerList();
           }
         });
-=======
-        name.textContent = `Layer ${i + 1}`;
-        name.style.flex = "1";
-        name.addEventListener("click", () => setActiveLayer(i));
->>>>>>> fa63b380
+
         li.appendChild(name);
 
         const op = document.createElement("input");
@@ -562,7 +531,6 @@
         op.max = 1;
         op.step = 0.01;
         op.value = l.opacity;
-<<<<<<< HEAD
         const opLabel = document.createElement("span");
         opLabel.style.minWidth = "3ch";
         opLabel.textContent = Math.round((l.opacity ?? 1) * 100) + "%";
@@ -570,18 +538,12 @@
           e.stopPropagation();
           l.opacity = parseFloat(op.value);
           opLabel.textContent = Math.round(l.opacity * 100) + "%";
-=======
-        op.addEventListener("input", () => {
-          l.opacity = parseFloat(op.value);
->>>>>>> fa63b380
           renderLayers();
           engine.requestRepaint();
         });
         li.appendChild(op);
-<<<<<<< HEAD
         li.appendChild(opLabel);
-=======
->>>>>>> fa63b380
+
 
         const mode = document.createElement("select");
         ["source-over", "multiply", "screen", "overlay", "darken", "lighten", "color", "difference"].forEach((m) => {
@@ -591,12 +553,8 @@
           if (l.mode === m) o.selected = true;
           mode.appendChild(o);
         });
-<<<<<<< HEAD
         mode.addEventListener("change", (e) => {
           e.stopPropagation();
-=======
-        mode.addEventListener("change", () => {
->>>>>>> fa63b380
           l.mode = mode.value;
           renderLayers();
           engine.requestRepaint();
@@ -606,27 +564,18 @@
         const clip = document.createElement("input");
         clip.type = "checkbox";
         clip.checked = l.clip;
-<<<<<<< HEAD
         clip.disabled = i === 0;
         clip.title = i === 0 ? "下のレイヤーが必要です" : "Clip to below";
         clip.addEventListener("change", (e) => {
           e.stopPropagation();
-=======
-        clip.title = "Clip to below";
-        clip.addEventListener("change", () => {
->>>>>>> fa63b380
+
           l.clip = clip.checked;
           renderLayers();
           engine.requestRepaint();
         });
         li.appendChild(clip);
-
         list.appendChild(li);
-<<<<<<< HEAD
-      }
-=======
-      });
->>>>>>> fa63b380
+      }
     }
 
     function setActiveLayer(i) {
@@ -660,10 +609,8 @@
       c.opacity = 1;
       c.mode = "source-over";
       c.clip = false;
-<<<<<<< HEAD
       c.name = `Layer ${layers.length + 1}`;
-=======
->>>>>>> fa63b380
+
       const idx = Math.min(activeLayer + 1, layers.length);
       layers.splice(idx, 0, c);
       setActiveLayer(idx);
