import { applyFilterToCanvas } from "../utils/image/processing.js";
import { bmp, layers, activeLayer, markLayerPreviewDirty } from "../core/layer.js";

export class AdjustmentManager {
  constructor(engine, layersRef = layers) {
    this.engine = engine;
    this.layers = layersRef;
    this.initElements();
  }

  initElements() {
    this.elements = {
      panel: document.getElementById("adjustPanel"),
      brightness: document.getElementById("adjBrightness"),
      contrast: document.getElementById("adjContrast"),
      saturation: document.getElementById("adjSaturation"),
      hue: document.getElementById("adjHue"),
      invert: document.getElementById("adjInvert"),
    };
  }

  resetToDefaults() {
    this.elements.brightness.value = 0;
    this.elements.contrast.value = 0;
    this.elements.saturation.value = 0;
    this.elements.hue.value = 0;
    this.elements.invert.checked = false;
  }

  startPreview() {
    this.updatePreview();
  }

  clearPreview() {
    this.engine.filterPreview = null;
    this.engine.requestRepaint();
  }

  updatePreview() {
    const sel = this.engine.selection;
    const params = {
      brightness: +this.elements.brightness.value,
      contrast: +this.elements.contrast.value,
      saturation: +this.elements.saturation.value,
      hue: +this.elements.hue.value,
      invert: this.elements.invert.checked ? 1 : 0,
    };
    if (sel && sel.floatCanvas) {
      const src = sel.floatCanvas;
      const can = applyFilterToCanvas(src, params);
      this.engine.filterPreview = { canvas: can, x: sel.pos.x, y: sel.pos.y };
    } else if (sel) {
      const { x, y, w, h } = sel.rect;
      const src = document.createElement("canvas");
      src.width = w;
      src.height = h;
      src.getContext("2d").drawImage(bmp, x, y, w, h, 0, 0, w, h);
      const can = applyFilterToCanvas(src, params);
      this.engine.filterPreview = { canvas: can, x, y };
    } else {
      const src = bmp;
      const can = applyFilterToCanvas(src, params);
      this.engine.filterPreview = { canvas: can, x: 0, y: 0 };
    }
    this.engine.requestRepaint();
  }

  applyFilter() {
    if (!this.engine.filterPreview) {
      return;
    }
    const { canvas, x, y } = this.engine.filterPreview;
    if (this.engine.selection && this.engine.selection.floatCanvas) {
      const sel = this.engine.selection;
      sel.floatCanvas = canvas;
      this.engine.filterPreview = null;
      this.engine.requestRepaint();
    } else {
      this.engine.beginStrokeSnapshot();
      const w = canvas.width,
        h = canvas.height;
      const layerIndex = activeLayer;
      const targetLayer = this.layers[layerIndex];
      if (!targetLayer) {
        this.engine.filterPreview = null;
        return;
      }
      const ctx = targetLayer.getContext("2d");
      const before = ctx.getImageData(x, y, w, h);
      ctx.clearRect(x, y, w, h);
      ctx.drawImage(canvas, x, y);
      const after = ctx.getImageData(x, y, w, h);
      this.engine.history.pushPatch({
        layer: layerIndex,
        rect: { x, y, w, h },
        before,
        after,
      });
<<<<<<< HEAD
=======
      markLayerPreviewDirty(layerIndex);
>>>>>>> f995b52a
      this.engine.filterPreview = null;
      this.engine.requestRepaint();
    }
  }
}<|MERGE_RESOLUTION|>--- conflicted
+++ resolved
@@ -96,10 +96,6 @@
         before,
         after,
       });
-<<<<<<< HEAD
-=======
-      markLayerPreviewDirty(layerIndex);
->>>>>>> f995b52a
       this.engine.filterPreview = null;
       this.engine.requestRepaint();
     }
