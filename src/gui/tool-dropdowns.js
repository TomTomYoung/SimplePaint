--- conflicted
+++ resolved
@@ -190,14 +190,10 @@
     }
 
     panel.hidden = true;
-<<<<<<< HEAD
-    dropdownLayer = document.body; // レイヤーそのものを body にする
-    dropdownLayer.appendChild(panel);
-=======
+
     if (!inlineMode) {
       dropdownLayer.appendChild(panel);
     }
->>>>>>> 018e7190
   });
 
   if (!panels.size) return;
