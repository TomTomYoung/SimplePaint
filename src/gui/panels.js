// panels.js - パネル管理モジュール

import { readString, writeString } from '../utils/safe-storage.js';

const LAYER_FILTER_KEY = 'ui:layerFilter';
const LAYER_SEARCH_KEY = 'ui:layerSearch';
const VALID_LAYER_FILTERS = new Set(['all', 'raster', 'vector', 'text']);

let adjustCallbacks = {};
let layerCallbacks = {};
let layerPropertiesCallbacks = {};

const layerPropertiesElements = {
  container: null,
  typeLabel: null,
  vectorControls: null,
  color: null,
  width: null,
  dash: null,
  cap: null,
  apply: null,
};

let suppressLayerPropertyEvent = false;
let layerFilter = readStoredLayerFilter();
let layerSearchValue = '';
let layerSearchTerm = '';
let lastLayerArgs = { layers: [], activeLayer: 0, callbacks: {} };

<<<<<<< HEAD
=======
const layerThumbnailRegistry = new Map();

>>>>>>> f995b52a
const normaliseLayerId = layer => {
  if (layer && typeof layer._id === 'string') {
    return layer._id;
  }
  return null;
};

<<<<<<< HEAD
=======
const registerLayerThumbnail = (layer, canvas, slot) => {
  if (!layer || !(canvas instanceof HTMLCanvasElement)) return;
  const entry = layerThumbnailRegistry.get(layer) ?? { canvas: null, slot: null };
  entry.canvas = canvas;
  entry.slot = slot instanceof HTMLElement ? slot : entry.slot;

  const layerId = normaliseLayerId(layer);
  if (layerId) {
    canvas.dataset.layerId = layerId;
    if (entry.slot) {
      entry.slot.dataset.layerId = layerId;
    }
  }

  layer.previewThumbnail = entry.canvas;
  layer.previewSlot = entry.slot ?? null;

  layerThumbnailRegistry.set(layer, entry);
};
>>>>>>> f995b52a

const storedLayerSearch = readString(LAYER_SEARCH_KEY, '');
if (typeof storedLayerSearch === 'string' && storedLayerSearch.trim().length > 0) {
  layerSearchValue = storedLayerSearch.trim();
  layerSearchTerm = layerSearchValue.toLowerCase();
}

function readStoredLayerFilter() {
  const stored = readString(LAYER_FILTER_KEY, 'all');
  if (typeof stored !== 'string') return 'all';
  const normalised = stored.trim().toLowerCase();
  return VALID_LAYER_FILTERS.has(normalised) ? normalised : 'all';
}

const rememberLayerFilter = value => {
  if (!VALID_LAYER_FILTERS.has(value)) return;
  writeString(LAYER_FILTER_KEY, value);
};

const rememberLayerSearch = value => {
  writeString(LAYER_SEARCH_KEY, value.trim());
};

export function initPanelHeaders() {
  document.querySelectorAll('.panel').forEach(p => {
    const header = p.querySelector('.panel-header');
    const name = p.dataset.name || p.id;
    if (header) header.textContent = `${name} (ID: ${p.id})`;
  });
}

export function initAdjustPanel() {
  const adjPanel = document.getElementById('adjustPanel');
  const adjBtn = document.getElementById('adjustBtn');
  const brightnessEl = document.getElementById('adjBrightness');
  const contrastEl = document.getElementById('adjContrast');
  const saturationEl = document.getElementById('adjSaturation');
  const hueEl = document.getElementById('adjHue');
  const invertEl = document.getElementById('adjInvert');

  if (!adjPanel || !adjBtn) return;

  adjBtn.addEventListener('click', () => {
    adjPanel.style.display = 
      adjPanel.style.display === 'none' || adjPanel.style.display === '' 
        ? 'block' 
        : 'none';
    if (adjPanel.style.display === 'block') {
      adjustCallbacks.onOpen?.();
    } else {
      adjustCallbacks.onClose?.();
    }
  });

  document.getElementById('adjReset')?.addEventListener('click', () => {
    brightnessEl.value = 0;
    contrastEl.value = 0;
    saturationEl.value = 0;
    hueEl.value = 0;
    invertEl.checked = false;
    adjustCallbacks.onUpdate?.();
  });

  document.getElementById('adjCancel')?.addEventListener('click', () => {
    adjustCallbacks.onCancel?.();
    adjPanel.style.display = 'none';
  });

  document.getElementById('adjApply')?.addEventListener('click', () => {
    adjustCallbacks.onApply?.();
    adjPanel.style.display = 'none';
  });

  [brightnessEl, contrastEl, saturationEl, hueEl].forEach(el => 
    el?.addEventListener('input', () => adjustCallbacks.onUpdate?.())
  );
  invertEl?.addEventListener('change', () => adjustCallbacks.onUpdate?.());
}

export function setAdjustCallbacks(callbacks) {
  adjustCallbacks = callbacks;
}

export function initLayerPanel() {
  const addBtn = document.getElementById('addLayerBtn');
  const delBtn = document.getElementById('delLayerBtn');
  const addVectorBtn = document.getElementById('addVectorLayerBtn');

  addBtn?.addEventListener('click', () => layerCallbacks.onAdd?.());
  delBtn?.addEventListener('click', () => layerCallbacks.onDelete?.());
  addVectorBtn?.addEventListener('click', () => layerCallbacks.onAddVector?.());

  const filterButtons = Array.from(document.querySelectorAll('.layer-filter'));
  const updateFilterButtonState = () => {
    filterButtons.forEach(button => {
      const value = button.dataset.layerFilter || 'all';
      button.classList.toggle('is-active', value === layerFilter);
      button.setAttribute('aria-pressed', value === layerFilter ? 'true' : 'false');
    });
  };
  filterButtons.forEach(button => {
    button.addEventListener('click', () => {
      const next = button.dataset.layerFilter || 'all';
      if (next === layerFilter) return;
      layerFilter = VALID_LAYER_FILTERS.has(next) ? next : 'all';
      updateFilterButtonState();
      rerenderLayerList();
      rememberLayerFilter(layerFilter);
    });
  });
  updateFilterButtonState();
  rememberLayerFilter(layerFilter);

  const searchInput = document.getElementById('layerSearch');
  if (searchInput) {
    if (layerSearchValue) {
      searchInput.value = layerSearchValue;
    }
    rememberLayerSearch(layerSearchValue);

    let searchPersistTimer = null;
    const schedulePersist = () => {
      if (searchPersistTimer !== null) {
        clearTimeout(searchPersistTimer);
      }
      searchPersistTimer = setTimeout(() => {
        rememberLayerSearch(layerSearchValue);
        searchPersistTimer = null;
      }, 400);
    };

    searchInput.addEventListener('input', () => {
      const rawValue = searchInput.value;
      layerSearchValue = rawValue.trim();
      layerSearchTerm = layerSearchValue.toLowerCase();
      rerenderLayerList();
      schedulePersist();
    });

    searchInput.addEventListener('blur', () => {
      layerSearchValue = searchInput.value.trim();
      layerSearchTerm = layerSearchValue.toLowerCase();
      rememberLayerSearch(layerSearchValue);
      if (searchPersistTimer !== null) {
        clearTimeout(searchPersistTimer);
        searchPersistTimer = null;
      }
    });
  }

  layerPropertiesElements.container = document.getElementById('layerProperties');
  layerPropertiesElements.typeLabel = document.getElementById('layerTypeLabel');
  layerPropertiesElements.vectorControls = document.getElementById('vectorLayerControls');
  layerPropertiesElements.color = document.getElementById('vectorLayerColor');
  layerPropertiesElements.width = document.getElementById('vectorLayerWidth');
  layerPropertiesElements.dash = document.getElementById('vectorLayerDash');
  layerPropertiesElements.cap = document.getElementById('vectorLayerCap');
  layerPropertiesElements.apply = document.getElementById('vectorLayerApplyAll');

  const emitStyleChange = () => {
    if (suppressLayerPropertyEvent) return;
    const color = layerPropertiesElements.color?.value || '#000000';
    const width = parseFloat(layerPropertiesElements.width?.value || '1');
    const dash = layerPropertiesElements.dash?.value || '';
    const cap = layerPropertiesElements.cap?.value || 'butt';
    layerPropertiesCallbacks.onStyleChange?.({
      color,
      width,
      dashPattern: dash,
      capStyle: cap,
    });
  };

  layerPropertiesElements.color?.addEventListener('input', emitStyleChange);
  layerPropertiesElements.width?.addEventListener('input', emitStyleChange);
  layerPropertiesElements.dash?.addEventListener('input', emitStyleChange);
  layerPropertiesElements.cap?.addEventListener('change', emitStyleChange);
  layerPropertiesElements.apply?.addEventListener('click', () =>
    layerPropertiesCallbacks.onApplyStyle?.(),
  );
}

export function setLayerCallbacks(callbacks) {
  layerCallbacks = callbacks;
}

export function setLayerPropertiesCallbacks(callbacks) {
  layerPropertiesCallbacks = callbacks || {};
}

export function updateLayerList(layers, activeLayer, callbacks) {
  lastLayerArgs = { layers, activeLayer, callbacks };
  renderLayerList(layers, activeLayer, callbacks);
}

const rerenderLayerList = () => {
  if (!lastLayerArgs) return;
  renderLayerList(lastLayerArgs.layers, lastLayerArgs.activeLayer, lastLayerArgs.callbacks);
};

const matchesLayerFilter = layer => {
  if (layerFilter === 'all') return true;
  const type = typeof layer?.layerType === 'string' ? layer.layerType : 'raster';
  return type === layerFilter;
};

const matchesLayerSearch = layer => {
  if (!layerSearchTerm) return true;
  const name = typeof layer?.name === 'string' ? layer.name : '';
  return name.toLowerCase().includes(layerSearchTerm);
};

const layerTypeLabel = layer => {
  const type = typeof layer?.layerType === 'string' ? layer.layerType : 'raster';
  switch (type) {
    case 'vector':
      return 'ベクター';
    case 'text':
      return 'テキスト';
    default:
      return 'ラスター';
  }
};

<<<<<<< HEAD
=======
const drawLayerThumbnail = (layer, canvas) => {
  if (!(canvas instanceof HTMLCanvasElement)) return;
  const ctx = canvas.getContext('2d');
  if (!ctx) return;
  const width = canvas.width;
  const height = canvas.height;
  ctx.clearRect(0, 0, width, height);
  if (layer && typeof layer.width === 'number' && typeof layer.height === 'number') {
    const scale = Math.min(
      (width - 4) / Math.max(layer.width, 1),
      (height - 4) / Math.max(layer.height, 1),
    );
    const dx = (width - layer.width * scale) / 2;
    const dy = (height - layer.height * scale) / 2;
    ctx.save();
    ctx.translate(dx, dy);
    ctx.scale(scale, scale);
    try {
      ctx.drawImage(layer, 0, 0);
    } catch (error) {
      // ignore drawing errors from detached canvases
    }
    ctx.restore();
  }
  ctx.strokeStyle = 'rgba(0,0,0,0.2)';
  ctx.strokeRect(0.5, 0.5, width - 1, height - 1);
};

const ensurePreviewAnchored = (entry) => {
  if (!entry || !entry.canvas) return;
  if (!(entry.slot instanceof HTMLElement)) return;
  if (!entry.slot.contains(entry.canvas)) {
    entry.slot.insertBefore(entry.canvas, entry.slot.firstChild);
  }
};

export function refreshLayerPreview(layer) {
  if (!layer) return;
  const entry = layerThumbnailRegistry.get(layer);
  if (!entry || !(entry.canvas instanceof HTMLCanvasElement)) return;
  ensurePreviewAnchored(entry);
  drawLayerThumbnail(layer, entry.canvas);
}

export function refreshAllLayerPreviews(layers = []) {
  if (!Array.isArray(layers)) return;
  layers.forEach(layer => refreshLayerPreview(layer));
}

export function getLayerPreviewElement(layer) {
  if (!layer) return null;
  const entry = layerThumbnailRegistry.get(layer);
  return entry?.canvas ?? null;
}

export function getLayerPreviewSlot(layer) {
  if (!layer) return null;
  const entry = layerThumbnailRegistry.get(layer);
  return entry?.slot ?? null;
}

>>>>>>> f995b52a
const renderLayerList = (layers, activeLayer, callbacks) => {
  const list = document.getElementById('layerList');
  if (!list) return;

  list.innerHTML = '';
  layerThumbnailRegistry.clear();
  const filtered = layers
    .map((layer, index) => ({ layer, index }))
    .filter(({ layer }) => matchesLayerFilter(layer))
    .filter(({ layer }) => matchesLayerSearch(layer));

  if (filtered.length === 0) {
    layerThumbnailRegistry.clear();
    const empty = document.createElement('li');
    empty.className = 'layer-empty';
    empty.textContent = layerSearchTerm
      ? '条件に一致するレイヤーがありません'
      : 'レイヤーがありません';
    list.appendChild(empty);
    return;
  }

  filtered.forEach(({ layer: l, index: i }) => {
    const li = document.createElement('li');
    const layerId = normaliseLayerId(l);
    li.className = 'layer-item' + (i === activeLayer ? ' active' : '');
    li.draggable = true;
    li.dataset.index = i;
    if (layerId) {
      li.dataset.layerId = layerId;
    }

    li.addEventListener('dragstart', e => {
      e.dataTransfer.setData('text/plain', i);
    });
    li.addEventListener('dragover', e => e.preventDefault());
    li.addEventListener('drop', e => {
      e.preventDefault();
      const from = parseInt(e.dataTransfer.getData('text/plain'));
      const to = parseInt(li.dataset.index);
      callbacks.onMove?.(from, to);
    });

<<<<<<< HEAD
=======
    const thumbSlot = document.createElement('div');
    thumbSlot.className = 'layer-thumb-slot';
    const thumb = document.createElement('canvas');
    thumb.width = 54;
    thumb.height = 54;
    thumb.className = 'layer-thumb';
    thumbSlot.appendChild(thumb);
    drawLayerThumbnail(l, thumb);
    registerLayerThumbnail(l, thumb, thumbSlot);
    li.appendChild(thumbSlot);

>>>>>>> f995b52a
    const meta = document.createElement('div');
    meta.className = 'layer-meta';
    const metaTop = document.createElement('div');
    metaTop.className = 'layer-meta-top';

    const handle = document.createElement('span');
    handle.textContent = '≡';
    handle.className = 'handle';
    metaTop.appendChild(handle);

    const vis = document.createElement('input');
    vis.type = 'checkbox';
    vis.checked = l.visible;
    vis.addEventListener('change', () => callbacks.onVisibility?.(i, vis.checked));
    metaTop.appendChild(vis);

    const name = document.createElement('span');
    name.className = 'layer-name';
    const displayName = typeof l.name === 'string' && l.name ? l.name : `Layer ${i + 1}`;
    name.textContent = displayName;
    name.style.userSelect = 'none';
    name.title = 'ダブルクリックで名前変更 / クリックで選択';

    name.addEventListener('click', ev => {
      ev.stopPropagation();
      callbacks.onSelect?.(i);
    });

    name.addEventListener('dblclick', ev => {
      ev.stopPropagation();
      const old = displayName;
      const input = document.createElement('input');
      input.type = 'text';
      input.value = old;
      input.style.width = '100%';
      input.style.font = 'inherit';
      input.style.padding = '0';
      input.style.margin = '0';
      input.style.border = '1px solid #999';

      const commit = () => {
        const v = input.value.trim();
        callbacks.onRename?.(i, v || old);
      };
      const cancel = () => callbacks.onRename?.(i, old);

      input.addEventListener('keydown', e => {
        if (e.key === 'Enter') {
          e.preventDefault();
          commit();
        } else if (e.key === 'Escape') {
          e.preventDefault();
          cancel();
        }
      });
      input.addEventListener('blur', commit);

      metaTop.replaceChild(input, name);
      input.focus();
      input.select();
    });

    metaTop.appendChild(name);
    meta.appendChild(metaTop);

    const metaBottom = document.createElement('div');
    metaBottom.className = 'layer-meta-bottom';
    const typeLabel = document.createElement('span');
    typeLabel.textContent = layerTypeLabel(l);
    metaBottom.appendChild(typeLabel);

    if (typeof l.width === 'number' && typeof l.height === 'number') {
      const size = document.createElement('span');
      size.textContent = `${l.width}×${l.height}`;
      metaBottom.appendChild(size);
    }
    meta.appendChild(metaBottom);
    li.appendChild(meta);

    const controls = document.createElement('div');
    controls.className = 'layer-item-controls';

    const op = document.createElement('input');
    op.type = 'range';
    op.min = 0;
    op.max = 1;
    op.step = 0.01;
    op.value = l.opacity;
    op.addEventListener('input', () => callbacks.onOpacity?.(i, parseFloat(op.value)));
    controls.appendChild(op);

    const mode = document.createElement('select');
    ['source-over', 'multiply', 'screen', 'overlay', 'darken', 'lighten', 'color', 'difference'].forEach(m => {
      const o = document.createElement('option');
      o.value = m;
      o.textContent = m;
      if (l.mode === m) o.selected = true;
      mode.appendChild(o);
    });
    mode.addEventListener('change', () => callbacks.onBlendMode?.(i, mode.value));
    controls.appendChild(mode);

    const clip = document.createElement('input');
    clip.type = 'checkbox';
    clip.checked = l.clip;
    clip.title = 'Clip to below';
    clip.addEventListener('change', () => callbacks.onClip?.(i, clip.checked));
    controls.appendChild(clip);

    li.appendChild(controls);

    list.appendChild(li);
  });
};

const ensureLayerPropertiesInitialised = () => {
  return layerPropertiesElements.container && layerPropertiesElements.typeLabel;
};

const normaliseColorValue = (value) => {
  if (typeof value !== 'string') return '#000000';
  const trimmed = value.trim();
  if (!trimmed) return '#000000';
  if (/^#([0-9a-f]{3}|[0-9a-f]{6})$/i.test(trimmed)) return trimmed;
  return '#000000';
};

export function updateLayerProperties(layer) {
  if (!ensureLayerPropertiesInitialised()) return;
  const { container, typeLabel, vectorControls, color, width, dash, cap, apply } =
    layerPropertiesElements;

  if (!layer) {
    container.style.display = 'none';
    return;
  }

  container.style.display = 'block';
  const type = layer.layerType === 'vector' ? 'ベクターレイヤー' : 'ラスターレイヤー';
  if (typeLabel) typeLabel.textContent = type;

  if (layer.layerType === 'vector') {
    if (vectorControls) vectorControls.style.display = 'grid';
    const style = layer.vectorData?.defaultStyle || {};
    suppressLayerPropertyEvent = true;
    if (color) color.value = normaliseColorValue(style.color);
    if (width) {
      const w = Number(style.width);
      width.value = Number.isFinite(w) && w > 0 ? String(w) : '1';
    }
    if (dash) dash.value = typeof style.dashPattern === 'string' ? style.dashPattern : '';
    if (cap) cap.value = typeof style.capStyle === 'string' ? style.capStyle : 'butt';
    suppressLayerPropertyEvent = false;
    if (apply) {
      const curveCount = Array.isArray(layer.vectorData?.curves)
        ? layer.vectorData.curves.length
        : 0;
      apply.disabled = curveCount === 0;
    }
  } else {
    if (vectorControls) vectorControls.style.display = 'none';
    if (apply) apply.disabled = true;
  }
}<|MERGE_RESOLUTION|>--- conflicted
+++ resolved
@@ -27,11 +27,6 @@
 let layerSearchTerm = '';
 let lastLayerArgs = { layers: [], activeLayer: 0, callbacks: {} };
 
-<<<<<<< HEAD
-=======
-const layerThumbnailRegistry = new Map();
-
->>>>>>> f995b52a
 const normaliseLayerId = layer => {
   if (layer && typeof layer._id === 'string') {
     return layer._id;
@@ -39,28 +34,6 @@
   return null;
 };
 
-<<<<<<< HEAD
-=======
-const registerLayerThumbnail = (layer, canvas, slot) => {
-  if (!layer || !(canvas instanceof HTMLCanvasElement)) return;
-  const entry = layerThumbnailRegistry.get(layer) ?? { canvas: null, slot: null };
-  entry.canvas = canvas;
-  entry.slot = slot instanceof HTMLElement ? slot : entry.slot;
-
-  const layerId = normaliseLayerId(layer);
-  if (layerId) {
-    canvas.dataset.layerId = layerId;
-    if (entry.slot) {
-      entry.slot.dataset.layerId = layerId;
-    }
-  }
-
-  layer.previewThumbnail = entry.canvas;
-  layer.previewSlot = entry.slot ?? null;
-
-  layerThumbnailRegistry.set(layer, entry);
-};
->>>>>>> f995b52a
 
 const storedLayerSearch = readString(LAYER_SEARCH_KEY, '');
 if (typeof storedLayerSearch === 'string' && storedLayerSearch.trim().length > 0) {
@@ -285,70 +258,6 @@
   }
 };
 
-<<<<<<< HEAD
-=======
-const drawLayerThumbnail = (layer, canvas) => {
-  if (!(canvas instanceof HTMLCanvasElement)) return;
-  const ctx = canvas.getContext('2d');
-  if (!ctx) return;
-  const width = canvas.width;
-  const height = canvas.height;
-  ctx.clearRect(0, 0, width, height);
-  if (layer && typeof layer.width === 'number' && typeof layer.height === 'number') {
-    const scale = Math.min(
-      (width - 4) / Math.max(layer.width, 1),
-      (height - 4) / Math.max(layer.height, 1),
-    );
-    const dx = (width - layer.width * scale) / 2;
-    const dy = (height - layer.height * scale) / 2;
-    ctx.save();
-    ctx.translate(dx, dy);
-    ctx.scale(scale, scale);
-    try {
-      ctx.drawImage(layer, 0, 0);
-    } catch (error) {
-      // ignore drawing errors from detached canvases
-    }
-    ctx.restore();
-  }
-  ctx.strokeStyle = 'rgba(0,0,0,0.2)';
-  ctx.strokeRect(0.5, 0.5, width - 1, height - 1);
-};
-
-const ensurePreviewAnchored = (entry) => {
-  if (!entry || !entry.canvas) return;
-  if (!(entry.slot instanceof HTMLElement)) return;
-  if (!entry.slot.contains(entry.canvas)) {
-    entry.slot.insertBefore(entry.canvas, entry.slot.firstChild);
-  }
-};
-
-export function refreshLayerPreview(layer) {
-  if (!layer) return;
-  const entry = layerThumbnailRegistry.get(layer);
-  if (!entry || !(entry.canvas instanceof HTMLCanvasElement)) return;
-  ensurePreviewAnchored(entry);
-  drawLayerThumbnail(layer, entry.canvas);
-}
-
-export function refreshAllLayerPreviews(layers = []) {
-  if (!Array.isArray(layers)) return;
-  layers.forEach(layer => refreshLayerPreview(layer));
-}
-
-export function getLayerPreviewElement(layer) {
-  if (!layer) return null;
-  const entry = layerThumbnailRegistry.get(layer);
-  return entry?.canvas ?? null;
-}
-
-export function getLayerPreviewSlot(layer) {
-  if (!layer) return null;
-  const entry = layerThumbnailRegistry.get(layer);
-  return entry?.slot ?? null;
-}
-
->>>>>>> f995b52a
 const renderLayerList = (layers, activeLayer, callbacks) => {
   const list = document.getElementById('layerList');
   if (!list) return;
@@ -392,20 +301,6 @@
       callbacks.onMove?.(from, to);
     });
 
-<<<<<<< HEAD
-=======
-    const thumbSlot = document.createElement('div');
-    thumbSlot.className = 'layer-thumb-slot';
-    const thumb = document.createElement('canvas');
-    thumb.width = 54;
-    thumb.height = 54;
-    thumb.className = 'layer-thumb';
-    thumbSlot.appendChild(thumb);
-    drawLayerThumbnail(l, thumb);
-    registerLayerThumbnail(l, thumb, thumbSlot);
-    li.appendChild(thumbSlot);
-
->>>>>>> f995b52a
     const meta = document.createElement('div');
     meta.className = 'layer-meta';
     const metaTop = document.createElement('div');
