// toolbar.js - ツールバー管理モジュール

<<<<<<< HEAD
import {
  getPrimaryShortcutTool,
  getShiftShortcutTool,
} from './tool-shortcuts.js';

export { describeShortcutsForTool } from './tool-shortcuts.js';
=======
const PRIMARY_TOOL_SHORTCUTS = Object.freeze({
  KeyP: 'pencil',
  KeyB: 'brush',
  KeyE: 'eraser',
  KeyT: 'text',
  KeyM: 'select-rect',
  KeyI: 'eyedropper',
  KeyF: 'bucket',
  KeyL: 'line',
  KeyR: 'rect',
  KeyO: 'ellipse',
  KeyD: 'scatter',
  KeyG: 'smudge',
  KeyQ: 'quad',
  KeyC: 'cubic',
  KeyA: 'arc',
  KeyS: 'sector',
  KeyU: 'catmull',
  KeyN: 'nurbs',
  KeyK: 'vector-keep',
  KeyH: 'freehand',
  KeyV: 'vectorization',
});

const SHIFT_TOOL_SHORTCUTS = Object.freeze({
  KeyP: 'pencil-click',
  KeyE: 'eraser-click',
  KeyH: 'freehand-click',
  KeyV: 'vector-edit',
});
>>>>>>> 9788664d

let toolCallbacks = {};
let currentTool = null;

const TOOL_SHORTCUT_DESCRIPTIONS = buildToolShortcutDescriptions(
  PRIMARY_TOOL_SHORTCUTS,
  SHIFT_TOOL_SHORTCUTS,
);

function buildToolShortcutDescriptions(primary, shift) {
  const descriptionMap = new Map();
  const register = (toolId, text) => {
    if (!toolId || !text) return;
    if (!descriptionMap.has(toolId)) {
      descriptionMap.set(toolId, []);
    }
    descriptionMap.get(toolId).push(text);
  };

  Object.entries(primary).forEach(([code, toolId]) => {
    register(toolId, codeToDisplayLabel(code));
  });

  Object.entries(shift).forEach(([code, toolId]) => {
    register(toolId, `Shift+${codeToDisplayLabel(code)}`);
  });

  return descriptionMap;
}

function codeToDisplayLabel(code) {
  if (code.startsWith('Key')) {
    return code.slice(3);
  }
  if (code.startsWith('Digit')) {
    return code.slice(5);
  }
  switch (code) {
    case 'Minus':
      return '-';
    case 'Equal':
      return '=';
    default:
      return code;
  }
}

export function initToolbar() {
  // ツールボタンの初期化
  document.querySelectorAll('.tool').forEach(b => {
    b.addEventListener('click', () => {
      const toolId = b.dataset.tool;
      selectTool(toolId);
    });
  });

  // システムボタンの初期化
  initSystemButtons();
  
  // ショートカットキーの設定
  initKeyboardShortcuts();
}

function initSystemButtons() {
  // ファイル操作
  document.getElementById('open')?.addEventListener('click', () => {
    document.getElementById('fileInput')?.click();
  });
  
  document.getElementById('fileInput')?.addEventListener('change', e => {
    const f = e.target.files?.[0];
    if (f) toolCallbacks.onOpenFile?.(f);
    e.target.value = '';
  });

  document.getElementById('savePNG')?.addEventListener('click', () => 
    toolCallbacks.onSave?.('png'));
  document.getElementById('saveJPG')?.addEventListener('click', () => 
    toolCallbacks.onSave?.('jpg'));
  document.getElementById('saveWEBP')?.addEventListener('click', () => 
    toolCallbacks.onSave?.('webp'));

  // 編集操作
  document.getElementById('undo')?.addEventListener('click', () => 
    toolCallbacks.onUndo?.());
  document.getElementById('redo')?.addEventListener('click', () => 
    toolCallbacks.onRedo?.());
  document.getElementById('clear')?.addEventListener('click', () => 
    toolCallbacks.onClear?.());

  // ビュー操作
  document.getElementById('fit')?.addEventListener('click', () => 
    toolCallbacks.onFitToScreen?.());
  document.getElementById('actual')?.addEventListener('click', () => 
    toolCallbacks.onActualSize?.());

  // クリップボード操作
  document.getElementById('copyBtn')?.addEventListener('click', () => 
    toolCallbacks.onCopy?.());
  document.getElementById('cutBtn')?.addEventListener('click', () => 
    toolCallbacks.onCut?.());
  document.getElementById('pasteBtn')?.addEventListener('click', () => 
    toolCallbacks.onPaste?.());

  // 復元ボタン
  document.getElementById('restoreBtn')?.addEventListener('click', () => 
    toolCallbacks.onRestore?.());
}

function initKeyboardShortcuts() {
  window.addEventListener('keydown', e => {
    // テキスト編集中はショートカット無効
    if (toolCallbacks.isTextEditing?.()) {
      if (e.code === 'Escape') {
        e.preventDefault();
        toolCallbacks.onCancelText?.();
      }
      return;
    }

    // Shiftキー併用の別ツール
<<<<<<< HEAD
    if (e.shiftKey && !e.ctrlKey && !e.metaKey) {
      const shiftTool = getShiftShortcutTool(e.code);
=======
    if (e.shiftKey) {
      const shiftTool = SHIFT_TOOL_SHORTCUTS[e.code];
>>>>>>> 9788664d
      if (shiftTool) {
        e.preventDefault();
        selectTool(shiftTool);
        return;
      }
    }

    // 通常のツールショートカット
<<<<<<< HEAD
    if (!e.ctrlKey && !e.metaKey && !e.shiftKey) {
      const primaryTool = getPrimaryShortcutTool(e.code);
=======
    if (!e.ctrlKey && !e.metaKey) {
      const primaryTool = PRIMARY_TOOL_SHORTCUTS[e.code];
>>>>>>> 9788664d
      if (primaryTool) {
        e.preventDefault();
        selectTool(primaryTool);
        return;
      }
    }

    // システムショートカット
    if (e.ctrlKey || e.metaKey) {
      switch(e.code) {
        case 'KeyZ':
          e.preventDefault();
          toolCallbacks.onUndo?.();
          break;
        case 'KeyY':
          e.preventDefault();
          toolCallbacks.onRedo?.();
          break;
        case 'KeyC':
          e.preventDefault();
          toolCallbacks.onCopy?.();
          break;
        case 'KeyX':
          e.preventDefault();
          toolCallbacks.onCut?.();
          break;
        case 'KeyV':
          e.preventDefault();
          toolCallbacks.onPaste?.();
          break;
        case 'KeyS':
          e.preventDefault();
          toolCallbacks.onSave?.('png');
          break;
        case 'KeyO':
          e.preventDefault();
          document.getElementById('fileInput')?.click();
          break;
      }
    }

    // その他のキー
    if (e.code === 'Escape') {
      e.preventDefault();
      toolCallbacks.onCancel?.();
    }
    
    if (e.code === 'Enter') {
      e.preventDefault();
      toolCallbacks.onEnter?.();
    }
    
    if (e.code === 'Space') {
      e.preventDefault();
      toolCallbacks.onSpaceDown?.();
    }
  });

  window.addEventListener('keyup', e => {
    if (e.code === 'Space') {
      toolCallbacks.onSpaceUp?.();
    }
  });
}

export function selectTool(toolId) {
  if (currentTool === toolId) return;
  
  // UIの更新
  document.querySelectorAll('.tool').forEach(b => 
    b.classList.toggle('active', b.dataset.tool === toolId)
  );
  
  currentTool = toolId;
  
  // コールバック呼び出し
  toolCallbacks.onToolChange?.(toolId);
}

export function setToolCallbacks(callbacks) {
  toolCallbacks = callbacks;
}

<<<<<<< HEAD
=======
export function describeShortcutsForTool(toolId) {
  const entries = TOOL_SHORTCUT_DESCRIPTIONS.get(toolId);
  return entries ? [...entries] : [];
}
>>>>>>> 9788664d

export function getCurrentTool() {
  return currentTool;
}

// パラメータコントロールのバインド
export function bindParameterControls(params) {
  if (params.brushSize) {
    document.getElementById('brush')?.addEventListener('input', e => 
      params.onBrushSizeChange?.(+e.target.value));
  }
  
  if (params.smooth) {
    document.getElementById('smooth')?.addEventListener('input', e => 
      params.onSmoothChange?.(+e.target.value));
  }
  
  if (params.spacing) {
    document.getElementById('spacing')?.addEventListener('input', e => 
      params.onSpacingChange?.(+e.target.value));
  }
  
  if (params.color) {
    document.getElementById('color')?.addEventListener('input', e => 
      params.onColorChange?.(e.target.value));
  }
  
  if (params.color2) {
    document.getElementById('color2')?.addEventListener('input', e => 
      params.onColor2Change?.(e.target.value));
  }
  
  if (params.fillOn) {
    document.getElementById('fillOn')?.addEventListener('change', e => 
      params.onFillChange?.(e.target.checked));
  }
  
  if (params.antialias) {
    document.getElementById('antialias')?.addEventListener('change', e => 
      params.onAntialiasChange?.(e.target.checked));
  }
  
  if (params.fontFamily) {
    document.getElementById('fontFamily')?.addEventListener('change', e => 
      params.onFontFamilyChange?.(e.target.value));
  }
  
  if (params.fontSize) {
    document.getElementById('fontSize')?.addEventListener('change', e => 
      params.onFontSizeChange?.(e.target.value));
  }
  
  if (params.nurbsWeight) {
    document.getElementById('nurbsWeight')?.addEventListener('input', e => 
      params.onNurbsWeightChange?.(e.target.value));
  }
}

// ツールバーの表示状態管理
export function showRestoreButton(show = true) {
  const btn = document.getElementById('restoreBtn');
  if (btn) btn.style.display = show ? 'inline-block' : 'none';
}

export function updateAutosaveBadge(text) {
  const badge = document.getElementById('autosaveBadge');
  if (badge) badge.textContent = text;
}<|MERGE_RESOLUTION|>--- conflicted
+++ resolved
@@ -1,44 +1,11 @@
 // toolbar.js - ツールバー管理モジュール
 
-<<<<<<< HEAD
 import {
   getPrimaryShortcutTool,
   getShiftShortcutTool,
 } from './tool-shortcuts.js';
 
 export { describeShortcutsForTool } from './tool-shortcuts.js';
-=======
-const PRIMARY_TOOL_SHORTCUTS = Object.freeze({
-  KeyP: 'pencil',
-  KeyB: 'brush',
-  KeyE: 'eraser',
-  KeyT: 'text',
-  KeyM: 'select-rect',
-  KeyI: 'eyedropper',
-  KeyF: 'bucket',
-  KeyL: 'line',
-  KeyR: 'rect',
-  KeyO: 'ellipse',
-  KeyD: 'scatter',
-  KeyG: 'smudge',
-  KeyQ: 'quad',
-  KeyC: 'cubic',
-  KeyA: 'arc',
-  KeyS: 'sector',
-  KeyU: 'catmull',
-  KeyN: 'nurbs',
-  KeyK: 'vector-keep',
-  KeyH: 'freehand',
-  KeyV: 'vectorization',
-});
-
-const SHIFT_TOOL_SHORTCUTS = Object.freeze({
-  KeyP: 'pencil-click',
-  KeyE: 'eraser-click',
-  KeyH: 'freehand-click',
-  KeyV: 'vector-edit',
-});
->>>>>>> 9788664d
 
 let toolCallbacks = {};
 let currentTool = null;
@@ -160,13 +127,8 @@
     }
 
     // Shiftキー併用の別ツール
-<<<<<<< HEAD
     if (e.shiftKey && !e.ctrlKey && !e.metaKey) {
       const shiftTool = getShiftShortcutTool(e.code);
-=======
-    if (e.shiftKey) {
-      const shiftTool = SHIFT_TOOL_SHORTCUTS[e.code];
->>>>>>> 9788664d
       if (shiftTool) {
         e.preventDefault();
         selectTool(shiftTool);
@@ -175,13 +137,8 @@
     }
 
     // 通常のツールショートカット
-<<<<<<< HEAD
     if (!e.ctrlKey && !e.metaKey && !e.shiftKey) {
       const primaryTool = getPrimaryShortcutTool(e.code);
-=======
-    if (!e.ctrlKey && !e.metaKey) {
-      const primaryTool = PRIMARY_TOOL_SHORTCUTS[e.code];
->>>>>>> 9788664d
       if (primaryTool) {
         e.preventDefault();
         selectTool(primaryTool);
@@ -265,13 +222,6 @@
   toolCallbacks = callbacks;
 }
 
-<<<<<<< HEAD
-=======
-export function describeShortcutsForTool(toolId) {
-  const entries = TOOL_SHORTCUT_DESCRIPTIONS.get(toolId);
-  return entries ? [...entries] : [];
-}
->>>>>>> 9788664d
 
 export function getCurrentTool() {
   return currentTool;
